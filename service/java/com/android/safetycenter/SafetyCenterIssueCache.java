/*
 * Copyright (C) 2022 The Android Open Source Project
 *
 * Licensed under the Apache License, Version 2.0 (the "License");
 * you may not use this file except in compliance with the License.
 * You may obtain a copy of the License at
 *
 *      http://www.apache.org/licenses/LICENSE-2.0
 *
 * Unless required by applicable law or agreed to in writing, software
 * distributed under the License is distributed on an "AS IS" BASIS,
 * WITHOUT WARRANTIES OR CONDITIONS OF ANY KIND, either express or implied.
 * See the License for the specific language governing permissions and
 * limitations under the License.
 */

package com.android.safetycenter;

import static android.os.Build.VERSION_CODES.TIRAMISU;

import static com.android.safetycenter.internaldata.SafetyCenterIds.toUserFriendlyString;

import android.annotation.NonNull;
import android.annotation.Nullable;
import android.annotation.UserIdInt;
import android.safetycenter.SafetySourceData;
import android.util.ArrayMap;
import android.util.ArraySet;
import android.util.Log;

import androidx.annotation.RequiresApi;

import com.android.safetycenter.internaldata.SafetyCenterIds;
import com.android.safetycenter.internaldata.SafetyCenterIssueKey;
import com.android.safetycenter.persistence.PersistedSafetyCenterIssue;

import java.io.PrintWriter;
import java.time.Duration;
import java.time.Instant;
import java.util.ArrayList;
import java.util.List;
import java.util.Objects;

import javax.annotation.concurrent.NotThreadSafe;

/**
 * Cache to manage data about all the issues sent to Safety Center, in particular whether a given
 * issue should currently be considered dismissed.
 *
 * <p>The contents of this cache can be populated from and persisted to disk using the {@link
 * #load(List)} and {@link #snapshot()} methods. When {@link #isDirty()} returns {@code true} that
 * means that the contents of the cache may have changed since the last load or snapshot occurred.
 *
 * <p>This class isn't thread safe. Thread safety must be handled by the caller.
 */
@RequiresApi(TIRAMISU)
@NotThreadSafe
final class SafetyCenterIssueCache {

    private static final String TAG = "SafetyCenterIssueCache";

    @NonNull private final SafetyCenterConfigReader mSafetyCenterConfigReader;

    private final ArrayMap<SafetyCenterIssueKey, IssueData> mIssues = new ArrayMap<>();
    private boolean mIsDirty = false;

    SafetyCenterIssueCache(@NonNull SafetyCenterConfigReader safetyCenterConfigReader) {
        mSafetyCenterConfigReader = safetyCenterConfigReader;
    }

    /**
     * Counts the total number of issues in the issue cache, from currently-active, loggable
     * sources, in the given {@link UserProfileGroup}.
     */
    int countActiveLoggableIssues(@NonNull UserProfileGroup userProfileGroup) {
        int issueCount = 0;
        for (int i = 0; i < mIssues.size(); i++) {
            SafetyCenterIssueKey issueKey = mIssues.keyAt(i);
            String safetySourceId = issueKey.getSafetySourceId();
            SafetyCenterConfigReader.ExternalSafetySource externalSafetySource =
                    mSafetyCenterConfigReader.getExternalSafetySource(safetySourceId);
            if (mSafetyCenterConfigReader.isExternalSafetySourceActive(safetySourceId)
                    && externalSafetySource != null
                    && SafetySources.isLoggable(externalSafetySource.getSafetySource())
                    && userProfileGroup.contains(issueKey.getUserId())) {
                issueCount++;
            }
        }
        return issueCount;
    }

    /**
     * Gets all the issues in the issue cache for the given {@code userId}.
     *
     * <p>Only issues from "active" sources are included. Active sources are those for which {@link
     * SafetyCenterConfigReader#isExternalSafetySourceActive(String)} returns {@code true}.
     */
    @NonNull
    List<SafetyCenterIssueKey> getIssuesForUser(@UserIdInt int userId) {
        ArrayList<SafetyCenterIssueKey> result = new ArrayList<>();
        for (int i = 0; i < mIssues.size(); i++) {
            SafetyCenterIssueKey issueKey = mIssues.keyAt(i);
            if (issueKey.getUserId() != userId) {
                continue;
            }
            String safetySourceId = issueKey.getSafetySourceId();
            if (mSafetyCenterConfigReader.isExternalSafetySourceActive(safetySourceId)) {
                result.add(issueKey);
            }
        }
        return result;
    }

    /** Same as {@link SafetyCenterIssueCache#isIssueDismissed(SafetyCenterIssueKey, int)}. */
    boolean isIssueDismissed(@NonNull SafetyCenterIssueExtended safetyCenterIssue) {
        return isIssueDismissed(
                safetyCenterIssue.getSafetyCenterIssueKey(),
                safetyCenterIssue.getSafetySourceIssueSeverityLevel());
    }

    /**
     * Returns {@code true} if the issue with the given key and severity level is currently
     * dismissed.
     *
     * <p>An issue which is dismissed at one time may become "un-dismissed" later, after the
     * resurface delay (which depends on severity level) has elapsed.
     *
     * <p>If the given issue key is not found in the cache this method returns {@code false}.
     */
    boolean isIssueDismissed(
            @NonNull SafetyCenterIssueKey safetyCenterIssueKey,
            @SafetySourceData.SeverityLevel int safetySourceIssueSeverityLevel) {
        IssueData issueData = getOrWarn(safetyCenterIssueKey, "checking if dismissed");
        if (issueData == null) {
            return false;
        }

        Instant dismissedAt = issueData.getDismissedAt();
        boolean isNotCurrentlyDismissed = dismissedAt == null;
        if (isNotCurrentlyDismissed) {
            return false;
        }

        long maxCount = SafetyCenterFlags.getResurfaceIssueMaxCount(safetySourceIssueSeverityLevel);
        Duration delay = SafetyCenterFlags.getResurfaceIssueDelay(safetySourceIssueSeverityLevel);

        boolean hasAlreadyResurfacedTheMaxAllowedNumberOfTimes =
                issueData.getDismissCount() > maxCount;
        if (hasAlreadyResurfacedTheMaxAllowedNumberOfTimes) {
            return true;
        }

        Duration timeSinceLastDismissal = Duration.between(dismissedAt, Instant.now());
        boolean isTimeToResurface = timeSinceLastDismissal.compareTo(delay) >= 0;
        if (isTimeToResurface) {
            return false;
        }

        return true;
    }

    /**
     * Marks the issue with the given key as dismissed.
     *
     * <p>That issue's notification (if any) is also marked as dismissed.
     *
     * <p>This method may change the value reported by {@link #isDirty} to {@code true}.
     */
    void dismissIssue(@NonNull SafetyCenterIssueKey safetyCenterIssueKey) {
        IssueData issueData = getOrWarn(safetyCenterIssueKey, "dismissing");
        if (issueData == null) {
            return;
        }
        Instant now = Instant.now();
        issueData.setDismissedAt(now);
        issueData.setDismissCount(issueData.getDismissCount() + 1);
        issueData.setNotificationDismissedAt(now);
        mIsDirty = true;
    }

    /**
     * Marks the notification (if any) of the issue with the given key as dismissed.
     *
     * <p>The issue itself is <strong>not</strong> marked as dismissed and its warning card can
     * still appear in the Safety Center UI.
     *
     * <p>This method may change the value reported by {@link #isDirty} to {@code true}.
     */
    void dismissNotification(@NonNull SafetyCenterIssueKey safetyCenterIssueKey) {
        IssueData issueData = getOrWarn(safetyCenterIssueKey, "dismissing notification");
        if (issueData == null) {
            return;
        }
        issueData.setNotificationDismissedAt(Instant.now());
        mIsDirty = true;
    }

    /**
<<<<<<< HEAD
     * Copy dismissal data from one issue to the other.
     *
     * <p>This will align dismissal state of these issues, unless issues are of different
     * severities, in which case they can potentially differ in resurface times.
     */
    void copyDismissalData(
            @NonNull SafetyCenterIssueKey keyFrom, @NonNull SafetyCenterIssueKey keyTo) {
        IssueData dataFrom = getOrWarn(keyFrom, "copying dismissed data");
        IssueData dataTo = getOrWarn(keyTo, "copying dismissed data");
        if (dataFrom == null || dataTo == null) {
            return;
        }

        dataTo.setDismissedAt(dataFrom.getDismissedAt());
        dataTo.setDismissCount(dataFrom.getDismissCount());
        mIsDirty = true;
=======
     * Returns the {@link Instant} when the issue with the given key was first reported to Safety
     * Center.
     */
    @Nullable
    Instant getIssueFirstSeenAt(@NonNull SafetyCenterIssueKey safetyCenterIssueKey) {
        IssueData issueData = getOrWarn(safetyCenterIssueKey, "getting first seen");
        if (issueData == null) {
            return null;
        }
        return issueData.getFirstSeenAt();
    }

    /**
     * Returns the {@link Instant} when the notification for the issue with the given key was last
     * dismissed.
     */
    // TODO(b/261429824): Handle mNotificationDismissedAt w.r.t. issue deduplication
    @Nullable
    Instant getNotificationDismissedAt(@NonNull SafetyCenterIssueKey safetyCenterIssueKey) {
        IssueData issueData = getOrWarn(safetyCenterIssueKey, "getting notification dismissed");
        if (issueData == null) {
            return null;
        }
        return issueData.getNotificationDismissedAt();
>>>>>>> 57f6a4a6
    }

    /**
     * Updates the issue cache to contain exactly the given {@code safetySourceIssueIds} for the
     * supplied source and user.
     */
    void updateIssuesForSource(
            @NonNull ArraySet<String> safetySourceIssueIds,
            @NonNull String safetySourceId,
            @UserIdInt int userId) {
        // Remove issues no longer reported by the source.
        // Loop in reverse index order to be able to remove entries while iterating.
        for (int i = mIssues.size() - 1; i >= 0; i--) {
            SafetyCenterIssueKey issueKey = mIssues.keyAt(i);
            boolean doesNotBelongToUserOrSource =
                    issueKey.getUserId() != userId
                            || !Objects.equals(issueKey.getSafetySourceId(), safetySourceId);
            if (doesNotBelongToUserOrSource) {
                continue;
            }
            boolean isIssueNoLongerReported =
                    !safetySourceIssueIds.contains(issueKey.getSafetySourceIssueId());
            if (isIssueNoLongerReported) {
                mIssues.removeAt(i);
                mIsDirty = true;
            }
        }
        // Add newly reported issues.
        for (int i = 0; i < safetySourceIssueIds.size(); i++) {
            SafetyCenterIssueKey issueKey =
                    SafetyCenterIssueKey.newBuilder()
                            .setUserId(userId)
                            .setSafetySourceId(safetySourceId)
                            .setSafetySourceIssueId(safetySourceIssueIds.valueAt(i))
                            .build();
            boolean isIssueNewlyReported = !mIssues.containsKey(issueKey);
            if (isIssueNewlyReported) {
                mIssues.put(issueKey, new IssueData(Instant.now()));
                mIsDirty = true;
            }
        }
    }

    /**
     * Returns {@code true} if the contents of the cache may have changed since the last {@link
     * #load(List)} or {@link #snapshot()} occurred.
     */
    boolean isDirty() {
        return mIsDirty;
    }

    /**
     * Takes a snapshot of the contents of the cache to be written to persistent storage.
     *
     * <p>This method will reset the value reported by {@link #isDirty} to {@code false}.
     */
    @NonNull
    List<PersistedSafetyCenterIssue> snapshot() {
        mIsDirty = false;
        List<PersistedSafetyCenterIssue> persistedIssues = new ArrayList<>();
        for (int i = 0; i < mIssues.size(); i++) {
            String encodedKey = SafetyCenterIds.encodeToString(mIssues.keyAt(i));
            IssueData issueData = mIssues.valueAt(i);
            persistedIssues.add(issueData.toPersistedIssueBuilder().setKey(encodedKey).build());
        }
        return persistedIssues;
    }

    /**
     * Replaces the contents of the cache with the given issues read from persistent storage.
     *
     * <p>This method may change the value reported by {@link #isDirty} to {@code true}.
     */
    void load(@NonNull List<PersistedSafetyCenterIssue> persistedSafetyCenterIssues) {
        mIssues.clear();
        for (int i = 0; i < persistedSafetyCenterIssues.size(); i++) {
            PersistedSafetyCenterIssue persistedIssue = persistedSafetyCenterIssues.get(i);
            SafetyCenterIssueKey key = SafetyCenterIds.issueKeyFromString(persistedIssue.getKey());

            // Check the source associated with this issue still exists, it might have been removed
            // from the Safety Center config or the device might have rebooted with data persisted
            // from a temporary Safety Center config.
            if (!mSafetyCenterConfigReader.isExternalSafetySourceActive(key.getSafetySourceId())) {
                mIsDirty = true;
                continue;
            }

            IssueData issueData = IssueData.fromPersistedIssue(persistedIssue);
            mIssues.put(key, issueData);
        }
    }

    /**
     * Clears all the data in the cache.
     *
     * <p>This method will change the value reported by {@link #isDirty} to {@code true}.
     */
    void clear() {
        mIssues.clear();
        mIsDirty = true;
    }

    /**
     * Clears all the data in the cache for the given user.
     *
     * <p>This method may change the value reported by {@link #isDirty} to {@code true}.
     */
    void clearForUser(@UserIdInt int userId) {
        // Loop in reverse index order to be able to remove entries while iterating.
        for (int i = mIssues.size() - 1; i >= 0; i--) {
            SafetyCenterIssueKey issueKey = mIssues.keyAt(i);
            if (issueKey.getUserId() == userId) {
                mIssues.removeAt(i);
                mIsDirty = true;
            }
        }
    }

    /** Dumps state for debugging purposes. */
    void dump(@NonNull PrintWriter fout) {
        int issueCacheCount = mIssues.size();
        fout.println("ISSUE CACHE (" + issueCacheCount + ", dirty=" + mIsDirty + ")");
        for (int i = 0; i < issueCacheCount; i++) {
            SafetyCenterIssueKey key = mIssues.keyAt(i);
            IssueData data = mIssues.valueAt(i);
            fout.println("\t[" + i + "] " + toUserFriendlyString(key) + " -> " + data);
        }
        fout.println();
    }

    @Nullable
    private IssueData getOrWarn(@NonNull SafetyCenterIssueKey issueKey, @NonNull String reason) {
        IssueData issueData = mIssues.get(issueKey);
        if (issueData == null) {
            Log.w(
                    TAG,
                    "Issue missing when reading from cache for "
                            + reason
                            + ": "
                            + toUserFriendlyString(issueKey));
            return null;
        }
        return issueData;
    }

    /**
     * An internal mutable data structure containing issue metadata which is used to determine
     * whether an issue should be dismissed/hidden from the user.
     */
    private static final class IssueData {

        @NonNull
        private static IssueData fromPersistedIssue(
                @NonNull PersistedSafetyCenterIssue persistedIssue) {
            IssueData issueData = new IssueData(persistedIssue.getFirstSeenAt());
            issueData.setDismissedAt(persistedIssue.getDismissedAt());
            issueData.setDismissCount(persistedIssue.getDismissCount());
            // TODO(b/259083534): Persist notification dismissal state across reboots
            return issueData;
        }

        @NonNull private final Instant mFirstSeenAt;

        @Nullable private Instant mDismissedAt;
        private int mDismissCount;

        @Nullable private Instant mNotificationDismissedAt;

        private IssueData(@NonNull Instant firstSeenAt) {
            mFirstSeenAt = firstSeenAt;
        }

        @NonNull
        private Instant getFirstSeenAt() {
            return mFirstSeenAt;
        }

        @Nullable
        private Instant getDismissedAt() {
            return mDismissedAt;
        }

        private void setDismissedAt(@Nullable Instant dismissedAt) {
            mDismissedAt = dismissedAt;
        }

        private int getDismissCount() {
            return mDismissCount;
        }

        private void setDismissCount(int dismissCount) {
            mDismissCount = dismissCount;
        }

        @Nullable
        private Instant getNotificationDismissedAt() {
            return mNotificationDismissedAt;
        }

        private void setNotificationDismissedAt(@Nullable Instant notificationDismissedAt) {
            mNotificationDismissedAt = notificationDismissedAt;
        }

        @NonNull
        private PersistedSafetyCenterIssue.Builder toPersistedIssueBuilder() {
            return new PersistedSafetyCenterIssue.Builder()
                    .setFirstSeenAt(mFirstSeenAt)
                    .setDismissedAt(mDismissedAt)
                    .setDismissCount(mDismissCount);
            // TODO(b/259083534): Persist notification dismissal state across reboots
        }

        @Override
        public String toString() {
            return "IssueData{"
                    + "mFirstSeenAt="
                    + mFirstSeenAt
                    + ", mDismissedAt="
                    + mDismissedAt
                    + ", mDismissCount="
                    + mDismissCount
                    + ", mNotificationDismissedAt="
                    + mNotificationDismissedAt
                    + '}';
        }
    }
}<|MERGE_RESOLUTION|>--- conflicted
+++ resolved
@@ -179,24 +179,6 @@
     }
 
     /**
-     * Marks the notification (if any) of the issue with the given key as dismissed.
-     *
-     * <p>The issue itself is <strong>not</strong> marked as dismissed and its warning card can
-     * still appear in the Safety Center UI.
-     *
-     * <p>This method may change the value reported by {@link #isDirty} to {@code true}.
-     */
-    void dismissNotification(@NonNull SafetyCenterIssueKey safetyCenterIssueKey) {
-        IssueData issueData = getOrWarn(safetyCenterIssueKey, "dismissing notification");
-        if (issueData == null) {
-            return;
-        }
-        issueData.setNotificationDismissedAt(Instant.now());
-        mIsDirty = true;
-    }
-
-    /**
-<<<<<<< HEAD
      * Copy dismissal data from one issue to the other.
      *
      * <p>This will align dismissal state of these issues, unless issues are of different
@@ -213,7 +195,26 @@
         dataTo.setDismissedAt(dataFrom.getDismissedAt());
         dataTo.setDismissCount(dataFrom.getDismissCount());
         mIsDirty = true;
-=======
+    }
+
+    /**
+     * Marks the notification (if any) of the issue with the given key as dismissed.
+     *
+     * <p>The issue itself is <strong>not</strong> marked as dismissed and its warning card can
+     * still appear in the Safety Center UI.
+     *
+     * <p>This method may change the value reported by {@link #isDirty} to {@code true}.
+     */
+    void dismissNotification(@NonNull SafetyCenterIssueKey safetyCenterIssueKey) {
+        IssueData issueData = getOrWarn(safetyCenterIssueKey, "dismissing notification");
+        if (issueData == null) {
+            return;
+        }
+        issueData.setNotificationDismissedAt(Instant.now());
+        mIsDirty = true;
+    }
+
+    /**
      * Returns the {@link Instant} when the issue with the given key was first reported to Safety
      * Center.
      */
@@ -238,7 +239,6 @@
             return null;
         }
         return issueData.getNotificationDismissedAt();
->>>>>>> 57f6a4a6
     }
 
     /**
