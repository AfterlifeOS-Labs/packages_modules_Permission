<?xml version="1.0" encoding="UTF-8"?>
<!--  Copyright (C) 2007 The Android Open Source Project

     Licensed under the Apache License, Version 2.0 (the "License");
     you may not use this file except in compliance with the License.
     You may obtain a copy of the License at
  
          http://www.apache.org/licenses/LICENSE-2.0
  
     Unless required by applicable law or agreed to in writing, software
     distributed under the License is distributed on an "AS IS" BASIS,
     WITHOUT WARRANTIES OR CONDITIONS OF ANY KIND, either express or implied.
     See the License for the specific language governing permissions and
     limitations under the License.
 -->

<resources xmlns:android="http://schemas.android.com/apk/res/android"
    xmlns:xliff="urn:oasis:names:tc:xliff:document:1.2">
    <string name="app_name" msgid="2738748390251381682">"પૅકેજ ઇન્સ્ટોલર"</string>
    <string name="next" msgid="3057143178373252333">"આગલું"</string>
    <string name="install" msgid="5896438203900042068">"ઇન્સ્ટોલ કરો"</string>
    <string name="done" msgid="3889387558374211719">"થઈ ગયું"</string>
    <string name="security_settings_desc" msgid="2706691034244052604">"આ એપ્લિકેશનને આની મંજૂરી આપો:"</string>
    <string name="cancel" msgid="8360346460165114585">"રદ કરો"</string>
    <string name="unknown" msgid="4742479012767208045">"અજાણ્યું"</string>
    <string name="installing" msgid="8613631001631998372">"ઇન્સ્ટોલ કરી રહ્યું છે…"</string>
    <string name="install_done" msgid="3682715442154357097">"એપ્લિકેશન ઇન્સ્ટોલ કરી."</string>
    <string name="install_confirm_question" msgid="7295206719219043890">"શું તમે આ એપ્લિકેશન ઇન્સ્ટોલ કરવા માંગો છો? તે આની ઍક્સેસ મેળવશે:"</string>
    <string name="install_confirm_question_no_perms" msgid="5918305641302873520">"શું તમે આ એપ્લિકેશનને ઇન્સ્ટોલ કરવા માંગો છો? તેને કોઈપણ વિશિષ્ટ ઍક્સેસની જરૂર નથી."</string>
    <string name="install_confirm_question_update" msgid="4624159567361487964">"શું તમે આ અસ્તિત્વમાંની એપ્લિકેશનના અપડેટને ઇન્સ્ટોલ કરવા માગો છો? તમારો અસ્તિત્વમાંનો ડેટા ગુમ થશે નહીં. અપડેટ કરેલ એપ્લિકેશનને આની ઍક્સેસ મળશે:"</string>
    <string name="install_confirm_question_update_system" msgid="1302330093676416336">"શું તમે આ બિલ્ટ-ઇન એપ્લિકેશનના અપડેટને ઇન્સ્ટોલ કરવા માગો છો? તમારો અસ્તિત્વમાંનો ડેટા ગુમ થશે નહીં. અપડેટ કરેલ એપ્લિકેશનને આની ઍક્સેસ મળશે:"</string>
    <string name="install_confirm_question_update_no_perms" msgid="4885928136844618944">"શું તમે આ અસ્તિત્વમાંની એપ્લિકેશનના અપડેટને ઇન્સ્ટોલ કરવા માગો છો? તમારો અસ્તિત્વમાંનો ડેટા ગુમ થશે નહીં. તેને કોઈ વિશિષ્ટ ઍક્સેસની જરૂર હોતી નથી."</string>
    <string name="install_confirm_question_update_system_no_perms" msgid="7676593512694724374">"શું તમે આ બિલ્ટ-ઇન એપ્લિકેશનના અપડેટને ઇન્સ્ટોલ કરવા માગો છો? તમારો અસ્તિત્વમાંનો ડેટા ગુમ થશે નહીં. તેને કોઈ વિશિષ્ટ ઍક્સેસની જરૂર હોતી નથી."</string>
    <string name="install_failed" msgid="6579998651498970899">"એપ્લિકેશન ઇન્સ્ટોલ કરેલ નથી."</string>
    <string name="install_failed_blocked" msgid="1606870930588770025">"પૅકેજને ઇન્સ્ટૉલ થવાથી અવરોધિત કરવામાં આવ્યું હતું."</string>
    <string name="install_failed_conflict" msgid="5349055145440204106">"પૅકેજનો સમાન નામ દ્વારા અસ્તિત્વમાંના પૅકેજ સાથે વિરોધ છે."</string>
    <string name="install_failed_incompatible" product="tablet" msgid="119054044615117271">"આ અ‍ૅપ્લિકેશન તમારા ટેબ્લેટ સાથે સુસંગત નથી."</string>
    <string name="install_failed_incompatible" product="tv" msgid="3553367270510072729">"આ અ‍ૅપ્લિકેશન તમારા ટીવી સાથે સુસંગત નથી."</string>
    <string name="install_failed_incompatible" product="default" msgid="6677057915876853610">"આ અ‍ૅપ્લિકેશન તમારા ફોન સાથે સુસંગત નથી."</string>
    <string name="install_failed_invalid_apk" msgid="1287935707565682604">"પૅકેજ દૂષિત થયેલો દેખાય છે."</string>
    <string name="install_failed_msg" product="tablet" msgid="8368835262605608787">"તમારા ટેબ્લેટ પર <xliff:g id="APP_NAME">%1$s</xliff:g> ઇન્સ્ટોલ કરી શકાયું નથી."</string>
    <string name="install_failed_msg" product="tv" msgid="3990457938384021566">"તમારા ટીવી પર <xliff:g id="APP_NAME">%1$s</xliff:g> ઇન્સ્ટોલ કરી શકાયું નથી."</string>
    <string name="install_failed_msg" product="default" msgid="8554909560982962052">"તમારા ફોન પર <xliff:g id="APP_NAME">%1$s</xliff:g> ઇન્સ્ટોલ કરી શકાયું નથી."</string>
    <string name="launch" msgid="4826921505917605463">"ખોલો"</string>
    <string name="unknown_apps_dlg_title" msgid="2855558586206583032">"ઇન્સ્ટોલ અવરોધિત કર્યો"</string>
    <string name="unknown_apps_dlg_text" product="tablet" msgid="7504186369474734767">"સુરક્ષા માટે, તમારું ટેબ્લેટ, અજાણ સ્રોતોથી મેળવેલ એપ્લિકેશન્સના ઇન્સ્ટોલેશન માટે અવરોધિત પર સેટ કરેલ છે."</string>
    <string name="unknown_apps_dlg_text" product="tv" msgid="7195713985140602351">"સુરક્ષા માટે, તમારું ટીવી, અજાણ સ્રોતોથી મેળવેલ એપ્લિકેશન્સના ઇન્સ્ટોલેશન માટે અવરોધિત પર સેટ કરેલ છે."</string>
    <string name="unknown_apps_dlg_text" product="default" msgid="133213135679009316">"સુરક્ષા માટે, તમારો ફોન, અજાણ સ્રોતોથી મેળવેલ એપ્લિકેશન્સના ઇન્સ્ટોલેશન માટે અવરોધિત પર સેટ કરેલ છે."</string>
    <string name="unknown_apps_admin_dlg_text" msgid="1189146324736698462">"તમારા વ્યવસ્થાપક અજાણ સ્રોતોથી મેળવેલ એપ્લિકેશન્સના ઇન્સ્ટોલેશનની મંજૂરી આપતાં નથી."</string>
    <string name="ok" msgid="3468756155452870475">"ઑકે"</string>
    <string name="settings" msgid="6743583734099755409">"સેટિંગ્સ"</string>
    <string name="allow_source_dlg_title" msgid="7568985073502399415">"એપ્લિકેશનો માટે નવો સ્રોત"</string>
    <string name="allow_source_dlg_text" msgid="3927580956764099076">"<xliff:g id="APP_NAME">%1$s</xliff:g> અન્ય એપ્લિકેશનો ઇન્સ્ટોલ કરવા માંગે છે.\n\nઆને હમણાં અને ભવિષ્યમાં મંજૂરી આપીએ?"</string>
    <string name="manage_applications" msgid="4033876279091996596">"એપ્લિકેશન્સનું સંચાલન કરો"</string>
    <string name="dlg_app_replacement_title" msgid="1232230739563820951">"એપ્લિકેશન બદલીએ?"</string>
    <string name="dlg_app_replacement_statement" msgid="2992911899989907492">"તમે ઇન્સ્ટોલ કરી રહ્યાં છો તે એપ્લિકેશન બીજી એપ્લિકેશનનું સ્થાન લેશે.\n\nતમારો અગાઉનો તમામ ડેટા સાચવવામાં આવશે."</string>
    <string name="dlg_sys_app_replacement_statement" msgid="1900046590819605929">"આ એક સિસ્ટમ એપ્લિકેશન છે. \n\n તમારો પહેલાંનો બધો વપરાશકર્તા ડેટા સાચવવામાં આવશે."</string>
    <string name="out_of_space_dlg_title" msgid="7843674437613797326">"જગ્યાની બહાર"</string>
    <string name="out_of_space_dlg_text" msgid="4774775404294282216">"<xliff:g id="APP_NAME">%1$s</xliff:g> ઇન્સ્ટોલ કરી શકાઈ નથી. થોડી જગ્યા ખાલી કરો અને ફરીથી પ્રયાસ કરો."</string>
    <string name="dlg_ok" msgid="6944357727705699232">"ઑકે"</string>
    <string name="app_not_found_dlg_title" msgid="2692335460569505484">"એપ્લિકેશન મળી નથી"</string>
    <string name="app_not_found_dlg_text" msgid="6107465056055095930">"ઇન્સ્ટોલ કરેલ એપ્લિકેશન્સની સૂચિમાં એપ્લિકેશન મળી નહોતી."</string>
    <string name="uninstall_application_title" msgid="1860074100811653963">"એપ્લિકેશન અનઇન્સ્ટોલ કરો"</string>
    <string name="uninstall_update_title" msgid="4146940097553335390">"અપડેટ અનઇન્સ્ટોલ કરો"</string>
    <string name="uninstall_activity_text" msgid="6680688689803932550">"<xliff:g id="ACTIVITY_NAME">%1$s</xliff:g> એ નીચેની એપ્લિકેશનનો એક ભાગ છે:"</string>
    <string name="uninstall_application_text" msgid="6691975835951187030">"શું તમે આ એપ્લિકેશનને અનઇન્સ્ટોલ કરવા માંગો છો?"</string>
    <string name="uninstall_application_text_all_users" msgid="5574704453233525222">"શું તમે "<b>"તમામ"</b>" વપરાશકર્તાઓ માટે આ એપ્લિકેશનને અનઇન્સ્ટોલ કરવા માગો છો? ઉપકરણ પરના "<b>"તમામ"</b>" વપરાશકર્તાઓમાંથી એપ્લિકેશન અને તેનો ડેટા દૂર કરવામાં આવશે."</string>
    <string name="uninstall_application_text_user" msgid="8766882355635485733">"શું તમે <xliff:g id="USERNAME">%1$s</xliff:g> વપરાશકર્તા માટે આ એપ્લિકેશનને અનઇન્સ્ટોલ કરવા માગો છો?"</string>
    <string name="uninstall_update_text" msgid="2056387942084605027">"શું તમે આ એપ્લિકેશનને ફેક્ટરી સંસ્કરણ સાથે બદલવા માંગો છો?"</string>
    <string name="uninstalling" msgid="5556217435895938250">"અનઇન્સ્ટોલ કરી રહ્યું છે..."</string>
    <string name="uninstall_done" msgid="3792487853420281888">"અનઇન્સ્ટોલ કરો સમાપ્ત થયું."</string>
    <string name="uninstall_failed" msgid="631122574306299512">"અનઇન્સ્ટોલ કરવું અસફળ રહ્યું."</string>
    <string name="uninstall_failed_device_policy_manager" msgid="3493789239037852035">"અનઇન્સ્ટોલ કરી શકાતું નથી કારણ કે આ પૅકેજ એક સક્રિય ઉપકરણ વ્યવસ્થાપક છે."</string>
    <string name="uninstall_failed_device_policy_manager_of_user" msgid="4466062391552204291">"અનઇન્સ્ટોલ કરી શકાતું નથી કારણ કે આ પૅકેજ વપરાશકર્તા <xliff:g id="USERNAME">%1$s</xliff:g> માટે એક સક્રિય ઉપકરણ વ્યવસ્થાપક છે."</string>
    <string name="uninstall_blocked_profile_owner" msgid="5397102354360532069">"તમારી કાર્ય પ્રોફાઇલ માટે આ એપ્લિકેશન જરૂરી છે અને અનઇન્સ્ટોલ કરી શકાતી નથી."</string>
    <string name="uninstall_blocked_device_owner" msgid="7074175526413453063">"આ એપ્લિકેશન તમારા ઉપકરણ વ્યવસ્થાપક માટે આવશ્યક છે અને તે અનઇન્સ્ટોલ કરી શકાતી નથી."</string>
    <string name="manage_device_administrators" msgid="891392489300312370">"ઉપકરણ વ્યવસ્થાપકોને સંચાલિત કરો"</string>
    <string name="uninstall_failed_msg" msgid="8969754702803951175">"<xliff:g id="APP_NAME">%1$s</xliff:g> અનઇન્સ્ટોલ કરી શકાઈ નથી."</string>
    <string name="Parse_error_dlg_title" msgid="6079580916889596257">"વિશ્લેષણ ભૂલ"</string>
    <string name="Parse_error_dlg_text" msgid="7623286983621067011">"પૅકેજનું વિશ્લેષણ કરવામાં એક સમસ્યા આવી હતી."</string>
    <string name="newPerms" msgid="6039428254474104210">"નવું"</string>
    <string name="allPerms" msgid="1024385515840703981">"તમામ"</string>
    <string name="privacyPerms" msgid="1850527049572617">"ગોપનીયતા"</string>
    <string name="devicePerms" msgid="6733560207731294504">"ઉપકરણ ઍક્સેસ"</string>
    <string name="no_new_perms" msgid="6657813692169565975">"આ અપડેટને કોઈ નવી પરવાનગીઓની જરૂર નથી."</string>
    <string name="grant_confirm_question" msgid="4690289297029223742">"શું તમે નીચેની પરવાનગીઓ આપવા માગો છો? તેને આની ઍક્સેસ મળશે:"</string>
    <string name="grant_dialog_button_deny" msgid="2176510645406614340">"નકારો"</string>
    <string name="current_permission_template" msgid="6378304249516652817">"<xliff:g id="PERMISSION_COUNT">%2$s</xliff:g> માંથી <xliff:g id="CURRENT_PERMISSION_INDEX">%1$s</xliff:g>"</string>
<<<<<<< HEAD
    <string name="permission_warning_template" msgid="5209102765005869454">"<xliff:g id="APP_NAME">%1$s</xliff:g> ને <xliff:g id="ACTION">%2$s</xliff:g> મંજૂરી આપીએ?"</string>
=======
    <string name="permission_warning_template" msgid="7332275268559121742">"&lt;b&gt;<xliff:g id="APP_NAME">%1$s</xliff:g>&lt;/b&gt; ને <xliff:g id="ACTION">%2$s</xliff:g> મંજૂરી આપીએ?"</string>
>>>>>>> 00cfc85a
    <string name="grant_dialog_button_allow" msgid="4616529495342337095">"મંજૂરી આપો"</string>
    <string name="app_permissions_breadcrumb" msgid="3390836200791539264">"એપ્લિકેશનો"</string>
    <string name="app_permissions" msgid="3146758905824597178">"એપ્લિકેશન પરવાનગીઓ"</string>
    <string name="never_ask_again" msgid="3798895821072102967">"ફરી ક્યારેય પૂછશો નહીં"</string>
    <string name="no_permissions" msgid="3210542466245591574">"કોઈ પરવાનગીઓ નથી"</string>
    <string name="additional_permissions" msgid="6667573114240111763">"વધારાની પરવાનગીઓ"</string>
    <plurals name="additional_permissions_more" formatted="false" msgid="945127158155064388">
      <item quantity="one"><xliff:g id="COUNT_1">%1$d</xliff:g> વધુ</item>
      <item quantity="other"><xliff:g id="COUNT_1">%1$d</xliff:g> વધુ</item>
    </plurals>
    <string name="old_sdk_deny_warning" msgid="3872277112584842615">"આ એપ્લિકેશન Android ના જુના સંસ્કરણ માટે તૈયાર કરવામાં આવી હતી. પરવાનગી નકારવાથી તે ધાર્યા પ્રમાણે બિલકુલ કાર્ય કરશે નહી."</string>
    <string name="default_permission_description" msgid="4992892207044156668">"એક અજાણી ક્રિયા કરો"</string>
    <string name="app_permissions_group_summary" msgid="4787239772223699263">"<xliff:g id="COUNT_1">%2$d</xliff:g> માંથી <xliff:g id="COUNT_0">%1$d</xliff:g> એપ્લિકેશન્સને મંજૂરી છે"</string>
    <string name="menu_show_system" msgid="6773743421743728921">"સિસ્ટમ બતાવો"</string>
    <string name="menu_hide_system" msgid="7595471742649432977">"સિસ્ટમ છુપાવો"</string>
    <string name="permission_title" msgid="6495415273398916381">"<xliff:g id="PERMISSION">%1$s</xliff:g> પરવાનગીઓ"</string>
    <string name="no_apps" msgid="1965493419005012569">"કોઇ એપ્લિકેશનો નથી"</string>
    <string name="location_settings" msgid="1774875730854491297">"સ્થાન સેટિંગ્સ"</string>
    <string name="location_warning" msgid="8778701356292735971">"<xliff:g id="APP_NAME">%1$s</xliff:g> એ આ ઉપકરણ માટે સ્થાન સેવાઓના પ્રદાતા છે. સ્થાન સેટિંગ્સમાંથી સ્થાન ઍક્સેસ સંશોધિત કરી શકાય છે."</string>
    <string name="system_warning" msgid="7103819124542305179">"જો તમે આ પરવાનગી નકારો છો, તો તમારા ઉપકરણની મૂળભૂત સુવિધાઓ અપેક્ષા પ્રમાણે કાર્ય કરી શકશે નહીં."</string>
    <string name="permission_summary_enforced_by_policy" msgid="3418617316188986205">"નીતિ દ્વારા લાગુ"</string>
    <string name="loading" msgid="7811651799620593731">"લોડ કરી રહ્યું છે..."</string>
    <string name="all_permissions" msgid="5156669007784613042">"બધી પરવાનગીઓ"</string>
    <string name="other_permissions" msgid="2016192512386091933">"અન્ય એપ્લિકેશન ક્ષમતાઓ"</string>
    <string name="permission_request_title" msgid="1204446718549121199">"પરવાનગીની વિનંતી"</string>
    <string name="screen_overlay_title" msgid="3021729846864038529">"સ્ક્રીન ઓવરલે મળ્યું"</string>
    <string name="screen_overlay_message" msgid="2141944461571677331">"આ પરવાનગી સેટિંગ બદલવા માટે, તમારે પહેલા સેટિંગ્સ &gt; Apps માંથી સ્ક્રીન ઓવરલે બંધ કરવું પડશે"</string>
    <string name="screen_overlay_button" msgid="4344544843349937743">"સેટિંગ્સ ખોલો"</string>
    <string name="wear_not_allowed_dlg_title" msgid="8104666773577525713">"Android Wear"</string>
    <string name="wear_not_allowed_dlg_text" msgid="1618381127237173068">"Wear પર ઇન્સ્ટૉલ/અનઇન્સ્ટૉલ ક્રિયાઓ સમર્થિત નથી."</string>
    <string name="permission_review_warning_title_template_update" msgid="2569412700408535872">"<xliff:g id="APP_NAME_0">%1$s</xliff:g> ને અપડેટ કરવામાં આવી છે. <xliff:g id="APP_NAME_1">%1$s</xliff:g> ને નીચેના માટે ઍક્સેસની મંજૂરી આપો."</string>
    <string name="permission_review_title_template_install" msgid="6535540493936469336">"<xliff:g id="APP_NAME">%1$s</xliff:g> ને શેના ઍક્સેસ માટેની મંજૂરી આપવી તે પસંદ કરો"</string>
    <string name="permission_review_title_template_update" msgid="2548815248828051885">"<xliff:g id="APP_NAME">%1$s</xliff:g> ને અપડેટ કરવામાં આવી છે. આ ઍપ્લિકેશનને શેના ઍક્સેસ માટેની મંજૂરી આપવી તે પસંદ કરો."</string>
    <string name="review_button_cancel" msgid="957906817733578877">"રદ કરો"</string>
    <string name="review_button_continue" msgid="4809162078179371370">"ચાલુ રાખો"</string>
    <string name="new_permissions_category" msgid="3213523410139204183">"નવી પરવાનગીઓ"</string>
    <string name="current_permissions_category" msgid="998210994450606094">"વર્તમાન પરવાનગીઓ"</string>
</resources><|MERGE_RESOLUTION|>--- conflicted
+++ resolved
@@ -24,14 +24,14 @@
     <string name="cancel" msgid="8360346460165114585">"રદ કરો"</string>
     <string name="unknown" msgid="4742479012767208045">"અજાણ્યું"</string>
     <string name="installing" msgid="8613631001631998372">"ઇન્સ્ટોલ કરી રહ્યું છે…"</string>
-    <string name="install_done" msgid="3682715442154357097">"એપ્લિકેશન ઇન્સ્ટોલ કરી."</string>
-    <string name="install_confirm_question" msgid="7295206719219043890">"શું તમે આ એપ્લિકેશન ઇન્સ્ટોલ કરવા માંગો છો? તે આની ઍક્સેસ મેળવશે:"</string>
+    <string name="install_done" msgid="3682715442154357097">"ઍપ્લિકેશન ઇન્સ્ટોલ કરી."</string>
+    <string name="install_confirm_question" msgid="7295206719219043890">"શું તમે આ ઍપ્લિકેશન ઇન્સ્ટોલ કરવા માંગો છો? તે આની ઍક્સેસ મેળવશે:"</string>
     <string name="install_confirm_question_no_perms" msgid="5918305641302873520">"શું તમે આ એપ્લિકેશનને ઇન્સ્ટોલ કરવા માંગો છો? તેને કોઈપણ વિશિષ્ટ ઍક્સેસની જરૂર નથી."</string>
     <string name="install_confirm_question_update" msgid="4624159567361487964">"શું તમે આ અસ્તિત્વમાંની એપ્લિકેશનના અપડેટને ઇન્સ્ટોલ કરવા માગો છો? તમારો અસ્તિત્વમાંનો ડેટા ગુમ થશે નહીં. અપડેટ કરેલ એપ્લિકેશનને આની ઍક્સેસ મળશે:"</string>
     <string name="install_confirm_question_update_system" msgid="1302330093676416336">"શું તમે આ બિલ્ટ-ઇન એપ્લિકેશનના અપડેટને ઇન્સ્ટોલ કરવા માગો છો? તમારો અસ્તિત્વમાંનો ડેટા ગુમ થશે નહીં. અપડેટ કરેલ એપ્લિકેશનને આની ઍક્સેસ મળશે:"</string>
     <string name="install_confirm_question_update_no_perms" msgid="4885928136844618944">"શું તમે આ અસ્તિત્વમાંની એપ્લિકેશનના અપડેટને ઇન્સ્ટોલ કરવા માગો છો? તમારો અસ્તિત્વમાંનો ડેટા ગુમ થશે નહીં. તેને કોઈ વિશિષ્ટ ઍક્સેસની જરૂર હોતી નથી."</string>
     <string name="install_confirm_question_update_system_no_perms" msgid="7676593512694724374">"શું તમે આ બિલ્ટ-ઇન એપ્લિકેશનના અપડેટને ઇન્સ્ટોલ કરવા માગો છો? તમારો અસ્તિત્વમાંનો ડેટા ગુમ થશે નહીં. તેને કોઈ વિશિષ્ટ ઍક્સેસની જરૂર હોતી નથી."</string>
-    <string name="install_failed" msgid="6579998651498970899">"એપ્લિકેશન ઇન્સ્ટોલ કરેલ નથી."</string>
+    <string name="install_failed" msgid="6579998651498970899">"ઍપ્લિકેશન ઇન્સ્ટોલ કરેલ નથી."</string>
     <string name="install_failed_blocked" msgid="1606870930588770025">"પૅકેજને ઇન્સ્ટૉલ થવાથી અવરોધિત કરવામાં આવ્યું હતું."</string>
     <string name="install_failed_conflict" msgid="5349055145440204106">"પૅકેજનો સમાન નામ દ્વારા અસ્તિત્વમાંના પૅકેજ સાથે વિરોધ છે."</string>
     <string name="install_failed_incompatible" product="tablet" msgid="119054044615117271">"આ અ‍ૅપ્લિકેશન તમારા ટેબ્લેટ સાથે સુસંગત નથી."</string>
@@ -42,41 +42,40 @@
     <string name="install_failed_msg" product="tv" msgid="3990457938384021566">"તમારા ટીવી પર <xliff:g id="APP_NAME">%1$s</xliff:g> ઇન્સ્ટોલ કરી શકાયું નથી."</string>
     <string name="install_failed_msg" product="default" msgid="8554909560982962052">"તમારા ફોન પર <xliff:g id="APP_NAME">%1$s</xliff:g> ઇન્સ્ટોલ કરી શકાયું નથી."</string>
     <string name="launch" msgid="4826921505917605463">"ખોલો"</string>
-    <string name="unknown_apps_dlg_title" msgid="2855558586206583032">"ઇન્સ્ટોલ અવરોધિત કર્યો"</string>
     <string name="unknown_apps_dlg_text" product="tablet" msgid="7504186369474734767">"સુરક્ષા માટે, તમારું ટેબ્લેટ, અજાણ સ્રોતોથી મેળવેલ એપ્લિકેશન્સના ઇન્સ્ટોલેશન માટે અવરોધિત પર સેટ કરેલ છે."</string>
     <string name="unknown_apps_dlg_text" product="tv" msgid="7195713985140602351">"સુરક્ષા માટે, તમારું ટીવી, અજાણ સ્રોતોથી મેળવેલ એપ્લિકેશન્સના ઇન્સ્ટોલેશન માટે અવરોધિત પર સેટ કરેલ છે."</string>
     <string name="unknown_apps_dlg_text" product="default" msgid="133213135679009316">"સુરક્ષા માટે, તમારો ફોન, અજાણ સ્રોતોથી મેળવેલ એપ્લિકેશન્સના ઇન્સ્ટોલેશન માટે અવરોધિત પર સેટ કરેલ છે."</string>
     <string name="unknown_apps_admin_dlg_text" msgid="1189146324736698462">"તમારા વ્યવસ્થાપક અજાણ સ્રોતોથી મેળવેલ એપ્લિકેશન્સના ઇન્સ્ટોલેશનની મંજૂરી આપતાં નથી."</string>
-    <string name="ok" msgid="3468756155452870475">"ઑકે"</string>
+    <string name="ok" msgid="3468756155452870475">"ઓકે"</string>
     <string name="settings" msgid="6743583734099755409">"સેટિંગ્સ"</string>
-    <string name="allow_source_dlg_title" msgid="7568985073502399415">"એપ્લિકેશનો માટે નવો સ્રોત"</string>
-    <string name="allow_source_dlg_text" msgid="3927580956764099076">"<xliff:g id="APP_NAME">%1$s</xliff:g> અન્ય એપ્લિકેશનો ઇન્સ્ટોલ કરવા માંગે છે.\n\nઆને હમણાં અને ભવિષ્યમાં મંજૂરી આપીએ?"</string>
     <string name="manage_applications" msgid="4033876279091996596">"એપ્લિકેશન્સનું સંચાલન કરો"</string>
-    <string name="dlg_app_replacement_title" msgid="1232230739563820951">"એપ્લિકેશન બદલીએ?"</string>
-    <string name="dlg_app_replacement_statement" msgid="2992911899989907492">"તમે ઇન્સ્ટોલ કરી રહ્યાં છો તે એપ્લિકેશન બીજી એપ્લિકેશનનું સ્થાન લેશે.\n\nતમારો અગાઉનો તમામ ડેટા સાચવવામાં આવશે."</string>
-    <string name="dlg_sys_app_replacement_statement" msgid="1900046590819605929">"આ એક સિસ્ટમ એપ્લિકેશન છે. \n\n તમારો પહેલાંનો બધો વપરાશકર્તા ડેટા સાચવવામાં આવશે."</string>
+    <string name="dlg_app_replacement_title" msgid="1232230739563820951">"ઍપ્લિકેશન બદલીએ?"</string>
+    <string name="dlg_app_replacement_statement" msgid="2992911899989907492">"તમે ઇન્સ્ટોલ કરી રહ્યાં છો તે ઍપ્લિકેશન બીજી ઍપ્લિકેશનનું સ્થાન લેશે.\n\nતમારો અગાઉનો તમામ ડેટા સાચવવામાં આવશે."</string>
+    <string name="dlg_sys_app_replacement_statement" msgid="1900046590819605929">"આ એક સિસ્ટમ ઍપ્લિકેશન છે. \n\n તમારો પહેલાંનો બધો વપરાશકર્તા ડેટા સાચવવામાં આવશે."</string>
     <string name="out_of_space_dlg_title" msgid="7843674437613797326">"જગ્યાની બહાર"</string>
     <string name="out_of_space_dlg_text" msgid="4774775404294282216">"<xliff:g id="APP_NAME">%1$s</xliff:g> ઇન્સ્ટોલ કરી શકાઈ નથી. થોડી જગ્યા ખાલી કરો અને ફરીથી પ્રયાસ કરો."</string>
-    <string name="dlg_ok" msgid="6944357727705699232">"ઑકે"</string>
-    <string name="app_not_found_dlg_title" msgid="2692335460569505484">"એપ્લિકેશન મળી નથી"</string>
-    <string name="app_not_found_dlg_text" msgid="6107465056055095930">"ઇન્સ્ટોલ કરેલ એપ્લિકેશન્સની સૂચિમાં એપ્લિકેશન મળી નહોતી."</string>
-    <string name="uninstall_application_title" msgid="1860074100811653963">"એપ્લિકેશન અનઇન્સ્ટોલ કરો"</string>
+    <string name="dlg_ok" msgid="6944357727705699232">"ઓકે"</string>
+    <string name="app_not_found_dlg_title" msgid="2692335460569505484">"ઍપ્લિકેશન મળી નથી"</string>
+    <string name="app_not_found_dlg_text" msgid="6107465056055095930">"ઇન્સ્ટોલ કરેલ ઍપ્લિકેશન્સની સૂચિમાં ઍપ્લિકેશન મળી નહોતી."</string>
+    <string name="uninstall_application_title" msgid="1860074100811653963">"ઍપ્લિકેશન અનઇન્સ્ટોલ કરો"</string>
     <string name="uninstall_update_title" msgid="4146940097553335390">"અપડેટ અનઇન્સ્ટોલ કરો"</string>
     <string name="uninstall_activity_text" msgid="6680688689803932550">"<xliff:g id="ACTIVITY_NAME">%1$s</xliff:g> એ નીચેની એપ્લિકેશનનો એક ભાગ છે:"</string>
     <string name="uninstall_application_text" msgid="6691975835951187030">"શું તમે આ એપ્લિકેશનને અનઇન્સ્ટોલ કરવા માંગો છો?"</string>
-    <string name="uninstall_application_text_all_users" msgid="5574704453233525222">"શું તમે "<b>"તમામ"</b>" વપરાશકર્તાઓ માટે આ એપ્લિકેશનને અનઇન્સ્ટોલ કરવા માગો છો? ઉપકરણ પરના "<b>"તમામ"</b>" વપરાશકર્તાઓમાંથી એપ્લિકેશન અને તેનો ડેટા દૂર કરવામાં આવશે."</string>
+    <string name="uninstall_application_text_all_users" msgid="5574704453233525222">"શું તમે "<b>"તમામ"</b>" વપરાશકર્તાઓ માટે આ ઍપ્લિકેશનને અનઇન્સ્ટોલ કરવા માગો છો? ઉપકરણ પરના "<b>"તમામ"</b>" વપરાશકર્તાઓમાંથી ઍપ્લિકેશન અને તેનો ડેટા દૂર કરવામાં આવશે."</string>
     <string name="uninstall_application_text_user" msgid="8766882355635485733">"શું તમે <xliff:g id="USERNAME">%1$s</xliff:g> વપરાશકર્તા માટે આ એપ્લિકેશનને અનઇન્સ્ટોલ કરવા માગો છો?"</string>
-    <string name="uninstall_update_text" msgid="2056387942084605027">"શું તમે આ એપ્લિકેશનને ફેક્ટરી સંસ્કરણ સાથે બદલવા માંગો છો?"</string>
+    <string name="uninstall_update_text" msgid="1394549691152728409">"આ ઍપ્લિકેશનને ફેક્ટરી સંસ્કરણથી બદલીએ? તમામ ડેટા દૂર કરવામાં આવશે."</string>
+    <string name="uninstall_update_text_multiuser" msgid="2083665452990861991">"આ ઍપ્લિકેશનને ફેક્ટરી સંસ્કરણથી બદલીએ? તમામ ડેટા દૂર કરવામાં આવશે. આનાથી કાર્ય પ્રોફાઇલ્સ સાથેના વપરાશકર્તાઓ સહિત આ ઉપકરણના તમામ વપરાશકર્તાઓ પ્રભાવિત થશે."</string>
     <string name="uninstalling" msgid="5556217435895938250">"અનઇન્સ્ટોલ કરી રહ્યું છે..."</string>
     <string name="uninstall_done" msgid="3792487853420281888">"અનઇન્સ્ટોલ કરો સમાપ્ત થયું."</string>
     <string name="uninstall_failed" msgid="631122574306299512">"અનઇન્સ્ટોલ કરવું અસફળ રહ્યું."</string>
     <string name="uninstall_failed_device_policy_manager" msgid="3493789239037852035">"અનઇન્સ્ટોલ કરી શકાતું નથી કારણ કે આ પૅકેજ એક સક્રિય ઉપકરણ વ્યવસ્થાપક છે."</string>
     <string name="uninstall_failed_device_policy_manager_of_user" msgid="4466062391552204291">"અનઇન્સ્ટોલ કરી શકાતું નથી કારણ કે આ પૅકેજ વપરાશકર્તા <xliff:g id="USERNAME">%1$s</xliff:g> માટે એક સક્રિય ઉપકરણ વ્યવસ્થાપક છે."</string>
-    <string name="uninstall_blocked_profile_owner" msgid="5397102354360532069">"તમારી કાર્ય પ્રોફાઇલ માટે આ એપ્લિકેશન જરૂરી છે અને અનઇન્સ્ટોલ કરી શકાતી નથી."</string>
-    <string name="uninstall_blocked_device_owner" msgid="7074175526413453063">"આ એપ્લિકેશન તમારા ઉપકરણ વ્યવસ્થાપક માટે આવશ્યક છે અને તે અનઇન્સ્ટોલ કરી શકાતી નથી."</string>
+    <string name="uninstall_all_blocked_profile_owner" msgid="3544933038594382346">"આ અ‍ૅપ્લિકેશન અમુક વપરાશકર્તાઓ અથવા પ્રોફાઇલ્સ માટે જરૂરી છે અને તે અન્ય લોકો માટે અનઇન્સ્ટૉલ કરી હતી"</string>
+    <string name="uninstall_blocked_profile_owner" msgid="6912141045528994954">"તમારી કાર્ય પ્રોફાઇલ માટે ઍપ્લિકેશન જરૂરી છે અને અનઇન્સ્ટૉલ કરી શકાતી નથી."</string>
+    <string name="uninstall_blocked_device_owner" msgid="7074175526413453063">"આ ઍપ્લિકેશન તમારા ઉપકરણ વ્યવસ્થાપક માટે આવશ્યક છે અને તે અનઇન્સ્ટોલ કરી શકાતી નથી."</string>
     <string name="manage_device_administrators" msgid="891392489300312370">"ઉપકરણ વ્યવસ્થાપકોને સંચાલિત કરો"</string>
+    <string name="manage_users" msgid="3125018886835668847">"વપરાશકર્તાઓનું સંચાલન કરો"</string>
     <string name="uninstall_failed_msg" msgid="8969754702803951175">"<xliff:g id="APP_NAME">%1$s</xliff:g> અનઇન્સ્ટોલ કરી શકાઈ નથી."</string>
-    <string name="Parse_error_dlg_title" msgid="6079580916889596257">"વિશ્લેષણ ભૂલ"</string>
     <string name="Parse_error_dlg_text" msgid="7623286983621067011">"પૅકેજનું વિશ્લેષણ કરવામાં એક સમસ્યા આવી હતી."</string>
     <string name="newPerms" msgid="6039428254474104210">"નવું"</string>
     <string name="allPerms" msgid="1024385515840703981">"તમામ"</string>
@@ -85,42 +84,39 @@
     <string name="no_new_perms" msgid="6657813692169565975">"આ અપડેટને કોઈ નવી પરવાનગીઓની જરૂર નથી."</string>
     <string name="grant_confirm_question" msgid="4690289297029223742">"શું તમે નીચેની પરવાનગીઓ આપવા માગો છો? તેને આની ઍક્સેસ મળશે:"</string>
     <string name="grant_dialog_button_deny" msgid="2176510645406614340">"નકારો"</string>
+    <string name="grant_dialog_button_deny_anyway" msgid="847960499284125250">"કોઇપણ રીતે નકારો"</string>
     <string name="current_permission_template" msgid="6378304249516652817">"<xliff:g id="PERMISSION_COUNT">%2$s</xliff:g> માંથી <xliff:g id="CURRENT_PERMISSION_INDEX">%1$s</xliff:g>"</string>
-<<<<<<< HEAD
-    <string name="permission_warning_template" msgid="5209102765005869454">"<xliff:g id="APP_NAME">%1$s</xliff:g> ને <xliff:g id="ACTION">%2$s</xliff:g> મંજૂરી આપીએ?"</string>
-=======
     <string name="permission_warning_template" msgid="7332275268559121742">"&lt;b&gt;<xliff:g id="APP_NAME">%1$s</xliff:g>&lt;/b&gt; ને <xliff:g id="ACTION">%2$s</xliff:g> મંજૂરી આપીએ?"</string>
->>>>>>> 00cfc85a
     <string name="grant_dialog_button_allow" msgid="4616529495342337095">"મંજૂરી આપો"</string>
-    <string name="app_permissions_breadcrumb" msgid="3390836200791539264">"એપ્લિકેશનો"</string>
-    <string name="app_permissions" msgid="3146758905824597178">"એપ્લિકેશન પરવાનગીઓ"</string>
-    <string name="never_ask_again" msgid="3798895821072102967">"ફરી ક્યારેય પૂછશો નહીં"</string>
+    <string name="app_permissions_breadcrumb" msgid="3390836200791539264">"ઍપ્લિકેશનો"</string>
+    <string name="app_permissions" msgid="3146758905824597178">"ઍપ્લિકેશન પરવાનગીઓ"</string>
+    <string name="never_ask_again" msgid="1089938738199748687">"ફરીથી પૂછશો નહીં"</string>
     <string name="no_permissions" msgid="3210542466245591574">"કોઈ પરવાનગીઓ નથી"</string>
     <string name="additional_permissions" msgid="6667573114240111763">"વધારાની પરવાનગીઓ"</string>
     <plurals name="additional_permissions_more" formatted="false" msgid="945127158155064388">
       <item quantity="one"><xliff:g id="COUNT_1">%1$d</xliff:g> વધુ</item>
       <item quantity="other"><xliff:g id="COUNT_1">%1$d</xliff:g> વધુ</item>
     </plurals>
-    <string name="old_sdk_deny_warning" msgid="3872277112584842615">"આ એપ્લિકેશન Android ના જુના સંસ્કરણ માટે તૈયાર કરવામાં આવી હતી. પરવાનગી નકારવાથી તે ધાર્યા પ્રમાણે બિલકુલ કાર્ય કરશે નહી."</string>
+    <string name="old_sdk_deny_warning" msgid="3872277112584842615">"આ ઍપ્લિકેશન Android ના જુના સંસ્કરણ માટે તૈયાર કરવામાં આવી હતી. પરવાનગી નકારવાથી તે ધાર્યા પ્રમાણે બિલકુલ કાર્ય કરશે નહી."</string>
     <string name="default_permission_description" msgid="4992892207044156668">"એક અજાણી ક્રિયા કરો"</string>
     <string name="app_permissions_group_summary" msgid="4787239772223699263">"<xliff:g id="COUNT_1">%2$d</xliff:g> માંથી <xliff:g id="COUNT_0">%1$d</xliff:g> એપ્લિકેશન્સને મંજૂરી છે"</string>
     <string name="menu_show_system" msgid="6773743421743728921">"સિસ્ટમ બતાવો"</string>
     <string name="menu_hide_system" msgid="7595471742649432977">"સિસ્ટમ છુપાવો"</string>
     <string name="permission_title" msgid="6495415273398916381">"<xliff:g id="PERMISSION">%1$s</xliff:g> પરવાનગીઓ"</string>
-    <string name="no_apps" msgid="1965493419005012569">"કોઇ એપ્લિકેશનો નથી"</string>
+    <string name="no_apps" msgid="1965493419005012569">"કોઇ ઍપ્લિકેશનો નથી"</string>
     <string name="location_settings" msgid="1774875730854491297">"સ્થાન સેટિંગ્સ"</string>
     <string name="location_warning" msgid="8778701356292735971">"<xliff:g id="APP_NAME">%1$s</xliff:g> એ આ ઉપકરણ માટે સ્થાન સેવાઓના પ્રદાતા છે. સ્થાન સેટિંગ્સમાંથી સ્થાન ઍક્સેસ સંશોધિત કરી શકાય છે."</string>
     <string name="system_warning" msgid="7103819124542305179">"જો તમે આ પરવાનગી નકારો છો, તો તમારા ઉપકરણની મૂળભૂત સુવિધાઓ અપેક્ષા પ્રમાણે કાર્ય કરી શકશે નહીં."</string>
     <string name="permission_summary_enforced_by_policy" msgid="3418617316188986205">"નીતિ દ્વારા લાગુ"</string>
     <string name="loading" msgid="7811651799620593731">"લોડ કરી રહ્યું છે..."</string>
     <string name="all_permissions" msgid="5156669007784613042">"બધી પરવાનગીઓ"</string>
-    <string name="other_permissions" msgid="2016192512386091933">"અન્ય એપ્લિકેશન ક્ષમતાઓ"</string>
+    <string name="other_permissions" msgid="2016192512386091933">"અન્ય ઍપ્લિકેશન ક્ષમતાઓ"</string>
     <string name="permission_request_title" msgid="1204446718549121199">"પરવાનગીની વિનંતી"</string>
     <string name="screen_overlay_title" msgid="3021729846864038529">"સ્ક્રીન ઓવરલે મળ્યું"</string>
     <string name="screen_overlay_message" msgid="2141944461571677331">"આ પરવાનગી સેટિંગ બદલવા માટે, તમારે પહેલા સેટિંગ્સ &gt; Apps માંથી સ્ક્રીન ઓવરલે બંધ કરવું પડશે"</string>
     <string name="screen_overlay_button" msgid="4344544843349937743">"સેટિંગ્સ ખોલો"</string>
     <string name="wear_not_allowed_dlg_title" msgid="8104666773577525713">"Android Wear"</string>
-    <string name="wear_not_allowed_dlg_text" msgid="1618381127237173068">"Wear પર ઇન્સ્ટૉલ/અનઇન્સ્ટૉલ ક્રિયાઓ સમર્થિત નથી."</string>
+    <string name="wear_not_allowed_dlg_text" msgid="1322352525843583064">"Wear પર ઇન્સ્ટૉલ/અનઇન્સ્ટૉલ ક્રિયાઓ સમર્થિત નથી."</string>
     <string name="permission_review_warning_title_template_update" msgid="2569412700408535872">"<xliff:g id="APP_NAME_0">%1$s</xliff:g> ને અપડેટ કરવામાં આવી છે. <xliff:g id="APP_NAME_1">%1$s</xliff:g> ને નીચેના માટે ઍક્સેસની મંજૂરી આપો."</string>
     <string name="permission_review_title_template_install" msgid="6535540493936469336">"<xliff:g id="APP_NAME">%1$s</xliff:g> ને શેના ઍક્સેસ માટેની મંજૂરી આપવી તે પસંદ કરો"</string>
     <string name="permission_review_title_template_update" msgid="2548815248828051885">"<xliff:g id="APP_NAME">%1$s</xliff:g> ને અપડેટ કરવામાં આવી છે. આ ઍપ્લિકેશનને શેના ઍક્સેસ માટેની મંજૂરી આપવી તે પસંદ કરો."</string>
@@ -128,4 +124,6 @@
     <string name="review_button_continue" msgid="4809162078179371370">"ચાલુ રાખો"</string>
     <string name="new_permissions_category" msgid="3213523410139204183">"નવી પરવાનગીઓ"</string>
     <string name="current_permissions_category" msgid="998210994450606094">"વર્તમાન પરવાનગીઓ"</string>
+    <string name="message_staging" msgid="6151794817691100003">"ઍપ્લિકેશન અમલમં છે..."</string>
+    <string name="app_name_unknown" msgid="8931522764510159105">"અજાણી"</string>
 </resources>