--- conflicted
+++ resolved
@@ -17,7 +17,7 @@
 <resources xmlns:android="http://schemas.android.com/apk/res/android"
     xmlns:xliff="urn:oasis:names:tc:xliff:document:1.2">
     <string name="app_name" msgid="2738748390251381682">"ਪੈਕੇਜ ਇੰਸਟੌਲਰ"</string>
-    <string name="next" msgid="3057143178373252333">"ਅਗਲਾ"</string>
+    <string name="next" msgid="3057143178373252333">"ਅੱਗੇ"</string>
     <string name="install" msgid="5896438203900042068">"ਇੰਸਟੌਲ ਕਰੋ"</string>
     <string name="done" msgid="3889387558374211719">"ਹੋ ਗਿਆ"</string>
     <string name="security_settings_desc" msgid="2706691034244052604">"ਇਸ ਐਪ ਨੂੰ ਇਹ ਕਰਨ ਦੀ ਆਗਿਆ ਦਿੰਦਾ ਹੈ:"</string>
@@ -27,10 +27,10 @@
     <string name="install_done" msgid="3682715442154357097">"ਐਪ ਇੰਸਟੌਲ ਕੀਤਾ।"</string>
     <string name="install_confirm_question" msgid="7295206719219043890">"ਕੀ ਤੁਸੀਂ ਇਹ ਐਪਲੀਕੇਸ਼ਨ ਇੰਸਟੌਲ ਕਰਨਾ ਚਾਹੁੰਦੇ ਹੋ? ਇਹ ਇਸ ਤੱਕ ਪਹੁੰਚ ਪ੍ਰਾਪਤ ਕਰੇਗਾ:"</string>
     <string name="install_confirm_question_no_perms" msgid="5918305641302873520">"ਕੀ ਤੁਸੀਂ ਇਸ ਐਪਲੀਕੇਸ਼ਨ ਨੂੰ ਇੰਸਟੌਲ ਕਰਨਾ ਚਾਹੁੰਦੇ ਹੋ? ਇਸ ਲਈ ਕਿਸੇ ਖ਼ਾਸ ਪਹੁੰਚ ਦੀ ਲੋੜ ਨਹੀਂ ਹੈ।"</string>
-    <string name="install_confirm_question_update" msgid="4624159567361487964">"ਕੀ ਤੁਸੀਂ ਇਸ ਮੌਜੂਦਾ ਐਪਲੀਕੇਸ਼ਨ ਤੇ ਇੱਕ ਅਪਡੇਟ ਇੰਸਟੌਲ ਕਰਨਾ ਚਾਹੁੰਦੇ ਹੋ? ਤੁਹਾਡਾ ਮੌਜੂਦਾ ਡਾਟਾ ਨਸ਼ਟ ਕੀਤਾ ਜਾਏਗਾ। ਅਪਡੇਟ ਕੀਤੀ ਐਪਲੀਕੇਸ਼ਨ ਇਸ ਤੱਕ ਪਹੁੰਚ ਪ੍ਰਾਪਤ ਕਰੇਗੀ:"</string>
-    <string name="install_confirm_question_update_system" msgid="1302330093676416336">"ਕੀ ਤੁਸੀਂ ਇਸ ਬਿਲਟ-ਇਨ ਐਪਲੀਕੇਸ਼ਨ ਤੇ ਇੱਕ ਅਪਡੇਟ ਇੰਸਟੌਲ ਕਰਨਾ ਚਾਹੁੰਦੇ ਹੋ? ਤੁਹਾਡਾ ਮੌਜੂਦਾ ਡਾਟਾ ਨਸ਼ਟ ਕੀਤਾ ਜਾਏਗਾ। ਅਪਡੇਟ ਕੀਤੀ ਐਪਲੀਕੇਸ਼ਨ ਇਸ ਤੱਕ ਪਹੁੰਚ ਪ੍ਰਾਪਤ ਕਰੇਗੀ:"</string>
-    <string name="install_confirm_question_update_no_perms" msgid="4885928136844618944">"ਕੀ ਤੁਸੀਂ ਇਸ ਮੌਜੂਦਾ ਐਪਲੀਕੇਸ਼ਨ ਵਿੱਚ ਇੱਕ ਅਪਡੇਟ ਇੰਸਟੌਲ ਕਰਨਾ ਚਾਹੁੰਦੇ ਹੋ? ਤੁਹਾਡਾ ਮੌਜੂਦਾ ਡਾਟਾ ਨਸ਼ਟ ਨਹੀਂ ਹੋਵੇਗਾ। ਇਸ ਲਈ ਕਿਸੇ ਖ਼ਾਸ ਪਹੁੰਚ ਦੀ ਲੋੜ ਨਹੀਂ ਹੈ।"</string>
-    <string name="install_confirm_question_update_system_no_perms" msgid="7676593512694724374">"ਕੀ ਤੁਸੀਂ ਇਸ ਬਿਲਟ-ਇਨ ਐਪਲੀਕੇਸ਼ਨ ਵਿੱਚ ਇੱਕ ਅਪਡੇਟ ਇੰਸਟੌਲ ਕਰਨਾ ਚਾਹੁੰਦੇ ਹੋ? ਤੁਹਾਡਾ ਮੌਜੂਦਾ ਡਾਟਾ ਨਸ਼ਟ ਨਹੀਂ ਹੋਵੇਗਾ। ਇਸ ਲਈ ਕਿਸੇ ਖ਼ਾਸ ਪਹੁੰਚ ਦੀ ਲੋੜ ਨਹੀਂ ਹੈ।"</string>
+    <string name="install_confirm_question_update" msgid="4624159567361487964">"ਕੀ ਤੁਸੀਂ ਇਸ ਮੌਜੂਦਾ ਐਪਲੀਕੇਸ਼ਨ ਤੇ ਇੱਕ ਅਪਡੇਟ ਇੰਸਟੌਲ ਕਰਨਾ ਚਾਹੁੰਦੇ ਹੋ? ਤੁਹਾਡਾ ਮੌਜੂਦਾ ਡੈਟਾ ਨਸ਼ਟ ਕੀਤਾ ਜਾਏਗਾ। ਅਪਡੇਟ ਕੀਤੀ ਐਪਲੀਕੇਸ਼ਨ ਇਸ ਤੱਕ ਪਹੁੰਚ ਪ੍ਰਾਪਤ ਕਰੇਗੀ:"</string>
+    <string name="install_confirm_question_update_system" msgid="1302330093676416336">"ਕੀ ਤੁਸੀਂ ਇਸ ਬਿਲਟ-ਇਨ ਐਪਲੀਕੇਸ਼ਨ ਤੇ ਇੱਕ ਅਪਡੇਟ ਇੰਸਟੌਲ ਕਰਨਾ ਚਾਹੁੰਦੇ ਹੋ? ਤੁਹਾਡਾ ਮੌਜੂਦਾ ਡੈਟਾ ਨਸ਼ਟ ਕੀਤਾ ਜਾਏਗਾ। ਅਪਡੇਟ ਕੀਤੀ ਐਪਲੀਕੇਸ਼ਨ ਇਸ ਤੱਕ ਪਹੁੰਚ ਪ੍ਰਾਪਤ ਕਰੇਗੀ:"</string>
+    <string name="install_confirm_question_update_no_perms" msgid="4885928136844618944">"ਕੀ ਤੁਸੀਂ ਇਸ ਮੌਜੂਦਾ ਐਪਲੀਕੇਸ਼ਨ ਵਿੱਚ ਇੱਕ ਅਪਡੇਟ ਇੰਸਟੌਲ ਕਰਨਾ ਚਾਹੁੰਦੇ ਹੋ? ਤੁਹਾਡਾ ਮੌਜੂਦਾ ਡੈਟਾ ਨਸ਼ਟ ਨਹੀਂ ਹੋਵੇਗਾ। ਇਸ ਲਈ ਕਿਸੇ ਖ਼ਾਸ ਪਹੁੰਚ ਦੀ ਲੋੜ ਨਹੀਂ ਹੈ।"</string>
+    <string name="install_confirm_question_update_system_no_perms" msgid="7676593512694724374">"ਕੀ ਤੁਸੀਂ ਇਸ ਬਿਲਟ-ਇਨ ਐਪਲੀਕੇਸ਼ਨ ਵਿੱਚ ਇੱਕ ਅਪਡੇਟ ਇੰਸਟੌਲ ਕਰਨਾ ਚਾਹੁੰਦੇ ਹੋ? ਤੁਹਾਡਾ ਮੌਜੂਦਾ ਡੈਟਾ ਨਸ਼ਟ ਨਹੀਂ ਹੋਵੇਗਾ। ਇਸ ਲਈ ਕਿਸੇ ਖ਼ਾਸ ਪਹੁੰਚ ਦੀ ਲੋੜ ਨਹੀਂ ਹੈ।"</string>
     <string name="install_failed" msgid="6579998651498970899">"ਐਪ ਇੰਸਟੌਲ ਨਹੀਂ ਕੀਤਾ।"</string>
     <string name="install_failed_blocked" msgid="1606870930588770025">"ਪੈਕੇਜ ਨੂੰ ਸਥਾਪਿਤ ਹੋਣ ਤੋਂ ਬਲੌਕ ਕੀਤਾ ਗਿਆ ਸੀ।"</string>
     <string name="install_failed_conflict" msgid="5349055145440204106">"ਪੈਕੇਜ ਦਾ ਇਸ ਦੇ ਨਾਮ ਨਾਲ ਮੇਲ ਖਾਂਦੇ ਇੱਕ ਮੌਜੂਦਾ ਪੈਕੇਜ ਨਾਲ ਅਪਵਾਦ ਹੈ।"</string>
@@ -42,19 +42,16 @@
     <string name="install_failed_msg" product="tv" msgid="3990457938384021566">"<xliff:g id="APP_NAME">%1$s</xliff:g> ਨੂੰ ਤੁਹਾਡੇ TV ਤੇ ਇੰਸਟੌਲ ਨਹੀਂ ਕੀਤਾ ਜਾ ਸਕਿਆ।"</string>
     <string name="install_failed_msg" product="default" msgid="8554909560982962052">"<xliff:g id="APP_NAME">%1$s</xliff:g> ਨੂੰ ਤੁਹਾਡੇ ਫੋਨ ਤੇ ਇੰਸਟੌਲ ਨਹੀਂ ਕੀਤਾ ਜਾ ਸਕਿਆ।"</string>
     <string name="launch" msgid="4826921505917605463">"ਖੋਲ੍ਹੋ"</string>
-    <string name="unknown_apps_dlg_title" msgid="2855558586206583032">"ਇੰਸਟੌਲ ਬਲੌਕ ਕੀਤੀ"</string>
-    <string name="unknown_apps_dlg_text" product="tablet" msgid="7504186369474734767">"ਸੁਰੱਖਿਆ ਲਈ, ਤੁਹਾਡੀ ਟੈਬਲੇਟ ਅਗਿਆਤ ਸ੍ਰੋਤਾਂ ਤੋਂ ਪ੍ਰਾਪਤ ਕੀਤੇ ਐਪਸ ਦੀ ਇੰਸਟੌਲੇਸ਼ਨ ਬਲੌਕ ਕਰਨ ਲਈ ਸੈਟ ਕੀਤਾ ਹੋਇਆ ਹੈ।"</string>
-    <string name="unknown_apps_dlg_text" product="tv" msgid="7195713985140602351">"ਸੁਰੱਖਿਆ ਲਈ, ਤੁਹਾਡਾ TV ਅਗਿਆਤ ਸ੍ਰੋਤਾਂ ਵੱਲੋਂ ਪ੍ਰਾਪਤ ਕੀਤੇ ਐਪਸ ਦੀ ਇੰਸਟੌਲੇਸ਼ਨ ਬਲੌਕ ਕਰਨ ਲਈ ਸੈਟ ਕੀਤਾ ਹੋਇਆ ਹੈ।"</string>
-    <string name="unknown_apps_dlg_text" product="default" msgid="133213135679009316">"ਸੁਰੱਖਿਆ ਲਈ, ਤੁਹਾਡਾ ਫੋਨ ਅਗਿਆਤ ਸ੍ਰੋਤਾਂ ਤੋਂ ਪ੍ਰਾਪਤ ਕੀਤੇ ਐਪਸ ਦੀ ਇੰਸਟੌਲੇਸ਼ਨ ਬਲੌਕ ਕਰਨ ਲਈ ਸੈਟ ਕੀਤਾ ਹੋਇਆ ਹੈ।"</string>
-    <string name="unknown_apps_admin_dlg_text" msgid="1189146324736698462">"ਤੁਹਾਡਾ ਪ੍ਰਬੰਧਕ ਅਗਿਆਤ ਸ੍ਰੋਤਾਂ ਤੋਂ ਪ੍ਰਾਪਤ ਕੀਤੇ ਐਪਸ ਦੀ ਇੰਸਟੌਲੇਸ਼ਨ ਦੀ ਆਗਿਆ ਨਹੀਂ ਦਿੰਦਾ।"</string>
+    <string name="unknown_apps_dlg_text" product="tablet" msgid="7504186369474734767">"ਸੁਰੱਖਿਆ ਲਈ, ਤੁਹਾਡੀ ਟੈਬਲੇਟ ਅਗਿਆਤ ਸਰੋਤਾਂ ਤੋਂ ਪ੍ਰਾਪਤ ਕੀਤੇ ਐਪਸ ਦੀ ਇੰਸਟੌਲੇਸ਼ਨ ਬਲੌਕ ਕਰਨ ਲਈ ਸੈੱਟ ਕੀਤਾ ਗਿਆ ਹੋਇਆ ਹੈ।"</string>
+    <string name="unknown_apps_dlg_text" product="tv" msgid="7195713985140602351">"ਸੁਰੱਖਿਆ ਲਈ, ਤੁਹਾਡਾ TV ਅਗਿਆਤ ਸਰੋਤਾਂ ਵੱਲੋਂ ਪ੍ਰਾਪਤ ਕੀਤੇ ਐਪਸ ਦੀ ਇੰਸਟੌਲੇਸ਼ਨ ਬਲੌਕ ਕਰਨ ਲਈ ਸੈੱਟ ਕੀਤਾ ਗਿਆ ਹੋਇਆ ਹੈ।"</string>
+    <string name="unknown_apps_dlg_text" product="default" msgid="133213135679009316">"ਸੁਰੱਖਿਆ ਲਈ, ਤੁਹਾਡਾ ਫੋਨ ਅਗਿਆਤ ਸਰੋਤਾਂ ਤੋਂ ਪ੍ਰਾਪਤ ਕੀਤੇ ਐਪਸ ਦੀ ਇੰਸਟੌਲੇਸ਼ਨ ਬਲੌਕ ਕਰਨ ਲਈ ਸੈੱਟ ਕੀਤਾ ਗਿਆ ਹੋਇਆ ਹੈ।"</string>
+    <string name="unknown_apps_admin_dlg_text" msgid="1189146324736698462">"ਤੁਹਾਡਾ ਪ੍ਰਸ਼ਾਸਕ ਅਗਿਆਤ ਸਰੋਤਾਂ ਤੋਂ ਪ੍ਰਾਪਤ ਕੀਤੀਆਂ ਐਪਾਂ ਦੀ ਸਥਾਪਨਾ ਦੀ ਆਗਿਆ ਨਹੀਂ ਦਿੰਦਾ।"</string>
     <string name="ok" msgid="3468756155452870475">"ਠੀਕ"</string>
     <string name="settings" msgid="6743583734099755409">"ਸੈਟਿੰਗਾਂ"</string>
-    <string name="allow_source_dlg_title" msgid="7568985073502399415">"ਐਪਸ ਲਈ ਨਵਾਂ ਸ੍ਰੋਤ"</string>
-    <string name="allow_source_dlg_text" msgid="3927580956764099076">"<xliff:g id="APP_NAME">%1$s</xliff:g> ਹੋਰ ਐਪਸ ਇੰਸਟੌਲ ਕਰਨਾ ਚਾਹੁੰਦਾ ਹੈ।\n\nਕੀ ਇਸਨੂੰ ਹੁਣ ਅਤੇ ਭਵਿੱਖ ਵਿੱਚ ਆਗਿਆ ਦੇਣੀ ਹੈ?"</string>
     <string name="manage_applications" msgid="4033876279091996596">"ਐਪਸ ਵਿਵਸਥਿਤ ਕਰੋ"</string>
     <string name="dlg_app_replacement_title" msgid="1232230739563820951">"ਕੀ ਐਪ ਬਦਲਣਾ ਹੈ?"</string>
-    <string name="dlg_app_replacement_statement" msgid="2992911899989907492">"ਜੋ ਐਪ ਤੁਸੀਂ ਇੰਸਟੌਲ ਕਰ ਰਹੇ ਹੋ, ਉਹ ਦੂਜੇ ਐਪ ਨਾਲ ਬਦਲ ਜਾਏਗਾ।\n\nਤੁਹਾਡਾ ਪਿਛਲਾ ਸਾਰਾ ਉਪਭੋਗਤਾ ਡਾਟਾ ਸੁਰੱਖਿਅਤ ਕੀਤਾ ਜਾਏਗਾ।"</string>
-    <string name="dlg_sys_app_replacement_statement" msgid="1900046590819605929">"ਇਹ ਇੱਕ ਸਿਸਟਮ ਐਪ ਹੈ।\n\nਤੁਹਾਡਾ ਸਾਰਾ ਪਿਛਲਾ ਉਪਭੋਗਤਾ ਡਾਟਾ ਸੁਰੱਖਿਅਤ ਕੀਤਾ ਜਾਏਗਾ।"</string>
+    <string name="dlg_app_replacement_statement" msgid="2992911899989907492">"ਜੋ ਐਪ ਤੁਸੀਂ ਇੰਸਟੌਲ ਕਰ ਰਹੇ ਹੋ, ਉਹ ਦੂਜੇ ਐਪ ਨਾਲ ਬਦਲ ਜਾਏਗਾ।\n\nਤੁਹਾਡਾ ਪਿਛਲਾ ਸਾਰਾ ਉਪਭੋਗਤਾ ਡੈਟਾ ਸੁਰੱਖਿਅਤ ਕੀਤਾ ਜਾਏਗਾ।"</string>
+    <string name="dlg_sys_app_replacement_statement" msgid="1900046590819605929">"ਇਹ ਇੱਕ ਸਿਸਟਮ ਐਪ ਹੈ।\n\nਤੁਹਾਡਾ ਸਾਰਾ ਪਿਛਲਾ ਉਪਭੋਗਤਾ ਡੈਟਾ ਸੁਰੱਖਿਅਤ ਕੀਤਾ ਜਾਏਗਾ।"</string>
     <string name="out_of_space_dlg_title" msgid="7843674437613797326">"ਖਾਲੀ ਸਪੇਸ"</string>
     <string name="out_of_space_dlg_text" msgid="4774775404294282216">"<xliff:g id="APP_NAME">%1$s</xliff:g> ਇੰਸਟੌਲ ਨਹੀਂ ਕੀਤਾ ਜਾ ਸਕਿਆ। ਕੁਝ ਸਪੇਸ ਖਾਲੀ ਕਰੋ ਅਤੇ ਦੁਬਾਰਾ ਕੋਸ਼ਿਸ਼ ਕਰੋ।"</string>
     <string name="dlg_ok" msgid="6944357727705699232">"ਠੀਕ"</string>
@@ -64,33 +61,36 @@
     <string name="uninstall_update_title" msgid="4146940097553335390">"ਅਪਡੇਟ ਅਣਇੰਸਟੌਲ ਕਰੋ"</string>
     <string name="uninstall_activity_text" msgid="6680688689803932550">"<xliff:g id="ACTIVITY_NAME">%1$s</xliff:g> ਇਸ ਐਪ ਦਾ ਭਾਗ ਹੈ:"</string>
     <string name="uninstall_application_text" msgid="6691975835951187030">"ਕੀ ਤੁਸੀਂ ਇਸ ਐਪ ਨੂੰ ਅਣਇੰਸਟੌਲ ਕਰਨਾ ਚਾਹੁੰਦੇ ਹੋ?"</string>
-    <string name="uninstall_application_text_all_users" msgid="5574704453233525222">"ਕੀ ਤੁਸੀਂ ਇਸ ਐਪ ਨੂੰ "<b>"ਸਾਰੇ"</b>" ਉਪਭੋਗਤਾਵਾਂ ਲਈ ਅਣਇੰਸਟੌਲ ਕਰਨਾ ਚਾਹੁੰਦੇ ਹੋ? ਐਪਲੀਕੇਸ਼ਨ ਅਤੇ ਇਸਦਾ ਡਾਟਾ ਡਿਵਾਈਸ ਤੇ "<b>"ਸਾਰੇ"</b>" ਉਪਭੋਗਤਾਵਾਂ ਵੱਲੋਂ ਹਟਾ ਦਿੱਤਾ ਜਾਏਗਾ।"</string>
+    <string name="uninstall_application_text_all_users" msgid="5574704453233525222">"ਕੀ ਤੁਸੀਂ ਇਸ ਐਪ ਨੂੰ "<b>"ਸਾਰੇ"</b>" ਉਪਭੋਗਤਾਵਾਂ ਲਈ ਅਣਇੰਸਟੌਲ ਕਰਨਾ ਚਾਹੁੰਦੇ ਹੋ? ਐਪਲੀਕੇਸ਼ਨ ਅਤੇ ਇਸਦਾ ਡੈਟਾ ਡੀਵਾਈਸ ਤੇ "<b>"ਸਾਰੇ"</b>" ਉਪਭੋਗਤਾਵਾਂ ਵੱਲੋਂ ਹਟਾ ਦਿੱਤਾ ਜਾਏਗਾ।"</string>
     <string name="uninstall_application_text_user" msgid="8766882355635485733">"ਕੀ ਤੁਸੀਂ ਉਪਭੋਗਤਾ <xliff:g id="USERNAME">%1$s</xliff:g> ਲਈ ਇਸ ਐਪ ਨੂੰ ਅਣਇੰਸਟੌਲ ਕਰਨਾ ਚਾਹੁੰਦੇ ਹੋ?"</string>
-    <string name="uninstall_update_text" msgid="2056387942084605027">"ਕੀ ਤੁਸੀਂ ਫੈਕਟਰੀ ਵਰਜਨ ਵਾਲੇ ਇਸ ਐਪ ਨੂੰ ਬਦਲਣਾ ਚਾਹੁੰਦੇ ਹੋ?"</string>
+    <string name="uninstall_update_text" msgid="1394549691152728409">"ਕੀ ਇਸ ਐਪ ਨੂੰ ਫੈਕਟਰੀ ਸੰਸਕਰਣ ਨਾਲ ਬਦਲਣਾ ਹੈ? ਸਾਰਾ ਡੈਟਾ ਹਟਾ ਦਿੱਤਾ ਜਾਵੇਗਾ।"</string>
+    <string name="uninstall_update_text_multiuser" msgid="2083665452990861991">"ਕੀ ਇਸ ਐਪ ਨੂੰ ਫੈਕਟਰੀ ਸੰਸਕਰਣ ਨਾਲ ਬਦਲਣਾ ਹੈ? ਸਾਰਾ ਡੈਟਾ ਹਟਾ ਦਿੱਤਾ ਜਾਵੇਗਾ। ਇਹ ਇਸ ਡੀਵਾਈਸ ਦੇ ਸਾਰੇ ਵਰਤੋਂਕਾਰਾਂ ਨੂੰ ਪ੍ਰਭਾਵਿਤ ਕਰੇਗਾ, ਜਿਸ ਵਿੱਚ ਕੰਮ ਪ੍ਰੋਫਾਈਲ ਵਾਲੇ ਵਰਤੋਂਕਾਰ ਵੀ ਸ਼ਾਮਲ ਹਨ।"</string>
     <string name="uninstalling" msgid="5556217435895938250">"ਅਣਇੰਸਟੌਲ ਕਰ  ਰਿਹਾ ਹੈ…"</string>
     <string name="uninstall_done" msgid="3792487853420281888">"ਅਣਇੰਸਟੌਲ ਪੂਰਾ ਹੋਇਆ।"</string>
     <string name="uninstall_failed" msgid="631122574306299512">"ਅਣਇੰਸਟੌਲ ਅਸਫਲ।"</string>
-    <string name="uninstall_failed_device_policy_manager" msgid="3493789239037852035">"ਅਣਇੰਸਟੌਲ ਨਹੀਂ ਕਰ ਸਕਦਾ ਕਿਉਂਕਿ ਇਹ ਪੈਕੇਜ ਇੱਕ ਸਕਿਰਿਆ ਡਿਵਾਈਸ ਪ੍ਰਬੰਧਕ ਹੈ।"</string>
-    <string name="uninstall_failed_device_policy_manager_of_user" msgid="4466062391552204291">"ਅਣਇੰਸਟੌਲ ਨਹੀਂ ਕਰ ਸਕਦਾ ਕਿਉਂਕਿ ਇਹ ਪੈਕੇਜ ਉਪਭੋਗਤਾ <xliff:g id="USERNAME">%1$s</xliff:g> ਲਈ ਇੱਕ ਸਕਿਰਿਆ ਡਿਵਾਈਸ ਪ੍ਰਬੰਧਕ ਹੈ।"</string>
-    <string name="uninstall_blocked_profile_owner" msgid="5397102354360532069">"ਇਹ ਐਪ ਤੁਹਾਡੀ ਤੁਹਾਡੇ ਕਾਰਜ ਪ੍ਰੋਫਾਈਲ ਲਈ ਲੋੜੀਂਦੀ ਹੈ ਅਤੇ ਇਸਦੀ ਸਥਾਪਨਾ ਰੱਦ ਨਹੀਂ ਕੀਤੀ ਜਾ ਸਕਦੀ ਹੈ।"</string>
-    <string name="uninstall_blocked_device_owner" msgid="7074175526413453063">"ਇਹ ਐਪ ਤੁਹਾਡੇ ਡਿਵਾਈਸ ਪ੍ਰਬੰਧਕ ਵੱਲੋਂ ਲੁੜੀਂਦਾ ਹੈ ਅਤੇ ਇਸਨੂੰ ਅਣਇੰਸਟੌਲ ਨਹੀਂ ਕੀਤਾ ਜਾ ਸਕਦਾ।"</string>
-    <string name="manage_device_administrators" msgid="891392489300312370">"ਡਿਵਾਈਸ ਪ੍ਰਬੰਧਕਾਂ ਨੂੰ ਵਿਵਸਥਿਤ ਕਰੋ"</string>
+    <string name="uninstall_failed_device_policy_manager" msgid="3493789239037852035">"ਅਣਇੰਸਟੌਲ ਨਹੀਂ ਕਰ ਸਕਦਾ ਕਿਉਂਕਿ ਇਹ ਪੈਕੇਜ ਇੱਕ ਸਕਿਰਿਆ ਡੀਵਾਈਸ ਪ੍ਰਬੰਧਕ ਹੈ।"</string>
+    <string name="uninstall_failed_device_policy_manager_of_user" msgid="4466062391552204291">"ਅਣਇੰਸਟੌਲ ਨਹੀਂ ਕਰ ਸਕਦਾ ਕਿਉਂਕਿ ਇਹ ਪੈਕੇਜ ਉਪਭੋਗਤਾ <xliff:g id="USERNAME">%1$s</xliff:g> ਲਈ ਇੱਕ ਸਕਿਰਿਆ ਡੀਵਾਈਸ ਪ੍ਰਬੰਧਕ ਹੈ।"</string>
+    <string name="uninstall_all_blocked_profile_owner" msgid="3544933038594382346">"ਇਹ ਐਪ ਕੁਝ ਵਰਤੋਂਕਾਰਾਂ ਜਾਂ ਪ੍ਰੋਫਾਈਲਾਂ ਲਈ ਲੋੜੀਂਦੀ ਹੈ ਅਤੇ ਹੋਰਾਂ ਲਈ ਅਣਸਥਾਪਤ ਕੀਤੀ ਗਈ ਸੀ"</string>
+    <string name="uninstall_blocked_profile_owner" msgid="6912141045528994954">"ਇਹ ਐਪ ਤੁਹਾਡੀ ਪ੍ਰੋਫਾਈਲ ਲਈ ਲੋੜੀਂਦੀ ਹੈ ਅਤੇ ਇਸ ਨੂੰ ਅਣਸਥਾਪਤ ਨਹੀਂ ਕੀਤਾ ਜਾ ਸਕਦਾ।"</string>
+    <string name="uninstall_blocked_device_owner" msgid="7074175526413453063">"ਇਹ ਐਪ ਤੁਹਾਡੇ ਡੀਵਾਈਸ ਪ੍ਰਬੰਧਕ ਵੱਲੋਂ ਲੁੜੀਂਦਾ ਹੈ ਅਤੇ ਇਸਨੂੰ ਅਣਇੰਸਟੌਲ ਨਹੀਂ ਕੀਤਾ ਜਾ ਸਕਦਾ।"</string>
+    <string name="manage_device_administrators" msgid="891392489300312370">"ਡੀਵਾਈਸ ਪ੍ਰਬੰਧਕਾਂ ਨੂੰ ਵਿਵਸਥਿਤ ਕਰੋ"</string>
+    <string name="manage_users" msgid="3125018886835668847">"ਵਰਤੋਂਕਾਰਾਂ ਦਾ ਪ੍ਰਬੰਧਨ ਕਰੋ"</string>
     <string name="uninstall_failed_msg" msgid="8969754702803951175">"<xliff:g id="APP_NAME">%1$s</xliff:g> ਅਣਇੰਸਟੌਲ ਨਹੀਂ ਕੀਤਾ ਜਾ ਸਕਿਆ।"</string>
-    <string name="Parse_error_dlg_title" msgid="6079580916889596257">"ਪਾਰਸ ਅਸ਼ੁੱਧੀ"</string>
     <string name="Parse_error_dlg_text" msgid="7623286983621067011">"ਪੈਕੇਜ ਨੂੰ ਪਾਰਸ ਕਰਨ ਵਿੱਚ ਇੱਕ ਸਮੱਸਿਆ ਸੀ।"</string>
     <string name="newPerms" msgid="6039428254474104210">"ਨਵਾਂ"</string>
     <string name="allPerms" msgid="1024385515840703981">"ਸਭ"</string>
     <string name="privacyPerms" msgid="1850527049572617">"ਪ੍ਰਾਈਵੇਸੀ"</string>
-    <string name="devicePerms" msgid="6733560207731294504">"ਡਿਵਾਈਸ ਪਹੁੰਚ"</string>
+    <string name="devicePerms" msgid="6733560207731294504">"ਡੀਵਾਈਸ ਪਹੁੰਚ"</string>
     <string name="no_new_perms" msgid="6657813692169565975">"ਇਸ ਅਪਡੇਟ ਲਈ ਕਿਸੇ ਨਵੀਆਂ ਅਨੁਮਤੀਆਂ ਦੀ ਲੋੜ ਨਹੀਂ ਹੈ।"</string>
     <string name="grant_confirm_question" msgid="4690289297029223742">"ਕੀ ਤੁਸੀਂ ਇਹ ਅਨੁਮਤੀਆਂ ਮਨਜ਼ੂਰ ਕਰਨਾ ਚਾਹੁੰਦੇ ਹੋ? ਇਹ ਇਸ ਤੱਕ ਪਹੁੰਚ ਪ੍ਰਾਪਤ ਕਰੇਗਾ:"</string>
     <string name="grant_dialog_button_deny" msgid="2176510645406614340">"ਅਸਵੀਕਾਰ ਕਰੋ"</string>
+    <string name="grant_dialog_button_deny_anyway" msgid="847960499284125250">"ਫੇਰ ਵੀ ਅਸਵੀਕਾਰ ਕਰੋ"</string>
     <string name="current_permission_template" msgid="6378304249516652817">"<xliff:g id="PERMISSION_COUNT">%2$s</xliff:g> ਦਾ <xliff:g id="CURRENT_PERMISSION_INDEX">%1$s</xliff:g>"</string>
-    <string name="permission_warning_template" msgid="5209102765005869454">"ਕੀ <xliff:g id="APP_NAME">%1$s</xliff:g> ਨੂੰ <xliff:g id="ACTION">%2$s</xliff:g> ਦੀ ਆਗਿਆ ਦੇਣੀ ਹੈ?"</string>
+    <string name="permission_warning_template" msgid="7332275268559121742">"ਕੀ &lt;b&gt;<xliff:g id="APP_NAME">%1$s</xliff:g>&lt;/b&gt; ਨੂੰ <xliff:g id="ACTION">%2$s</xliff:g> ਦੀ ਆਗਿਆ ਦੇਣੀ ਹੈ?"</string>
     <string name="grant_dialog_button_allow" msgid="4616529495342337095">"ਆਗਿਆ ਦਿਓ"</string>
-    <string name="app_permissions_breadcrumb" msgid="3390836200791539264">"ਐਪਸ"</string>
+    <string name="app_permissions_breadcrumb" msgid="3390836200791539264">"ਐਪਾਂ"</string>
     <string name="app_permissions" msgid="3146758905824597178">"ਐਪ ਅਨੁਮਤੀਆਂ"</string>
-    <string name="never_ask_again" msgid="3798895821072102967">"ਦੁਬਾਰਾ ਕਦੇ ਨਾ ਪੁੱਛਣਾ"</string>
+    <string name="never_ask_again" msgid="1089938738199748687">"ਦੁਬਾਰਾ ਨਾ ਪੁੱਛੋ"</string>
     <string name="no_permissions" msgid="3210542466245591574">"ਕੋਈ ਅਨੁਮਤੀਆਂ ਨਹੀਂ ਹਨ"</string>
     <string name="additional_permissions" msgid="6667573114240111763">"ਅਤਿਰਿਕਤ ਅਨੁਮਤੀਆਂ"</string>
     <plurals name="additional_permissions_more" formatted="false" msgid="945127158155064388">
@@ -103,10 +103,10 @@
     <string name="menu_show_system" msgid="6773743421743728921">"ਸਿਸਟਮ ਦਿਖਾਓ"</string>
     <string name="menu_hide_system" msgid="7595471742649432977">"ਸਿਸਟਮ ਲੁਕਾਓ"</string>
     <string name="permission_title" msgid="6495415273398916381">"<xliff:g id="PERMISSION">%1$s</xliff:g> ਅਨੁਮਤੀਆਂ"</string>
-    <string name="no_apps" msgid="1965493419005012569">"ਕੋਈ ਐਪਸ ਨਹੀਂ"</string>
+    <string name="no_apps" msgid="1965493419005012569">"ਕੋਈ ਐਪਾਂ ਨਹੀਂ"</string>
     <string name="location_settings" msgid="1774875730854491297">"ਸਥਿਤੀ ਸੈਟਿੰਗਾਂ"</string>
-    <string name="location_warning" msgid="8778701356292735971">"<xliff:g id="APP_NAME">%1$s</xliff:g> ਇਸ ਡਿਵਾਈਸ ਲਈ ਨਿਰਧਾਰਿਤ ਸਥਾਨ ਸੇਵਾਵਾਂ ਦਾ ਇੱਕ ਪ੍ਰਦਾਤਾ ਹੈ। ਨਿਰਧਾਰਿਤ ਸਥਾਨ ਪਹੁੰਚ ਨੂੰ ਨਿਰਧਾਰਿਤ ਸਥਾਨ ਸੈਟਿੰਗਾਂ ਤੋਂ ਸੰਸ਼ੋਧਿਤ ਕੀਤਾ ਜਾ ਸਕਦਾ ਹੈ।"</string>
-    <string name="system_warning" msgid="7103819124542305179">"ਜੇਕਰ ਤੁਸੀਂ ਇਸ ਅਨੁਮਤੀ ਨੂੰ ਅਸਵੀਕਾਰ ਕਰਦੇ ਹੋ, ਤਾਂ ਤੁੁਹਾਡੀ ਡਿਵਾਈਸ ਦੀਆਂ ਮੂੂਲ ਵਿਸ਼ੇਸ਼ਤਾਵਾਂ ਆਪਣੇ ਫੰਕਸ਼ਨ ਮੁਤਾਬਕ ਕੰਮ ਨਹੀਂ ਵੀ ਕਰ  ਸਕਦੀਆਂ।"</string>
+    <string name="location_warning" msgid="8778701356292735971">"<xliff:g id="APP_NAME">%1$s</xliff:g> ਇਸ ਡੀਵਾਈਸ ਲਈ ਨਿਰਧਾਰਿਤ ਸਥਾਨ ਸੇਵਾਵਾਂ ਦਾ ਇੱਕ ਪ੍ਰਦਾਤਾ ਹੈ। ਨਿਰਧਾਰਿਤ ਸਥਾਨ ਪਹੁੰਚ ਨੂੰ ਨਿਰਧਾਰਿਤ ਸਥਾਨ ਸੈਟਿੰਗਾਂ ਤੋਂ ਸੰਸ਼ੋਧਿਤ ਕੀਤਾ ਜਾ ਸਕਦਾ ਹੈ।"</string>
+    <string name="system_warning" msgid="7103819124542305179">"ਜੇਕਰ ਤੁਸੀਂ ਇਸ ਅਨੁਮਤੀ ਨੂੰ ਅਸਵੀਕਾਰ ਕਰਦੇ ਹੋ, ਤਾਂ ਤੁੁਹਾਡੀ ਡੀਵਾਈਸ ਦੀਆਂ ਮੂੂਲ ਵਿਸ਼ੇਸ਼ਤਾਵਾਂ ਆਪਣੇ ਫੰਕਸ਼ਨ ਮੁਤਾਬਕ ਕੰਮ ਨਹੀਂ ਵੀ ਕਰ  ਸਕਦੀਆਂ।"</string>
     <string name="permission_summary_enforced_by_policy" msgid="3418617316188986205">"ਨੀਤੀ ਮੁਤਾਬਕ ਲਾਗੂ ਕੀਤਾ"</string>
     <string name="loading" msgid="7811651799620593731">"ਲੋਡ ਕਰ ਰਿਹਾ ਹੈ…"</string>
     <string name="all_permissions" msgid="5156669007784613042">"ਸਾਰੀਆਂ ਅਨੁਮਤੀਆਂ"</string>
@@ -115,13 +115,8 @@
     <string name="screen_overlay_title" msgid="3021729846864038529">"ਸਕਰੀਨ ਓਵਰਲੇਅ ਲੱਭ ਗਿਆ"</string>
     <string name="screen_overlay_message" msgid="2141944461571677331">"ਇਸ ਇਜ਼ਾਜਤ ਸੈਟਿੰਗ ਨੂੰ ਬਦਲਣ ਲਈ; ਤੁਹਾਨੂੰ ਪਹਿਲਾਂ ਸੈਟਿੰਗਜ਼ ਅਤੇ ਐਪਸ ਤੋਂ ਸਕ੍ਰੀਨ ਓਵਰਲੇਅ ਬੰਦ ਕਰਨਾ ਪਵੇਗਾ"</string>
     <string name="screen_overlay_button" msgid="4344544843349937743">"ਸੈਟਿੰਗਜ਼ ਖੋਲ੍ਹੋ"</string>
-<<<<<<< HEAD
-    <string name="wear_not_allowed_dlg_title" msgid="8104666773577525713">"Android ਵੀਅਰ"</string>
-    <string name="wear_not_allowed_dlg_text" msgid="1618381127237173068">"ਵੀਅਰ \'ਤੇ ਸਥਾਪਿਤ ਕਰੋ/ਸਥਾਪਨਾ ਰੱਦ ਕਰੋ ਕਾਰਵਾਈਆਂ ਸਮਰਥਿਤ ਨਹੀਂ ਹਨ।"</string>
-=======
     <string name="wear_not_allowed_dlg_title" msgid="8104666773577525713">"Android Wear"</string>
     <string name="wear_not_allowed_dlg_text" msgid="1322352525843583064">"ਵੀਅਰ \'ਤੇ ਸਥਾਪਤ/ਅਣਸਥਾਪਤ ਕਾਰਵਾਈਆਂ ਸਮਰਥਿਤ ਨਹੀਂ ਹਨ।"</string>
->>>>>>> 00cfc85a
     <string name="permission_review_warning_title_template_update" msgid="2569412700408535872">"<xliff:g id="APP_NAME_0">%1$s</xliff:g> ਨੂੰ ਅੱਪਡੇਟ ਕੀਤਾ ਜਾ ਚੁੱਕਿਆ ਹੈ। ਕੀ <xliff:g id="APP_NAME_1">%1$s</xliff:g> ਨੂੰ ਅੱਗੇ ਦਿੱਤਿਆਂ ਗਿਆ \'ਤੇ ਪਹੁੰਚ ਦੀ ਮਨਜ਼ੂਰੀ ਦੇਣੀ ਹੈ?"</string>
     <string name="permission_review_title_template_install" msgid="6535540493936469336">"ਇਹ ਚੁਣੋ ਕਿ <xliff:g id="APP_NAME">%1$s</xliff:g> ਨੂੰ ਕਿਸ \'ਤੇ ਪਹੁੰਚ ਕਰਨ ਦੀ ਮਨਜ਼ੂਰੀ ਦੇਣੀ ਹੈ"</string>
     <string name="permission_review_title_template_update" msgid="2548815248828051885">"<xliff:g id="APP_NAME">%1$s</xliff:g> ਨੂੰ ਅੱਪਡੇਟ ਕੀਤਾ ਜਾ ਚੁੱਕਿਆ ਹੈ। ਇਹ ਚੁਣੋ ਕਿ ਇਸ ਐਪ ਨੂੰ ਕਿਸ \'ਤੇ ਪਹੁੰਚ ਕਰਨ ਦੀ ਮਨਜ਼ੂਰੀ ਦੇਣੀ ਹੈ।"</string>
@@ -129,4 +124,6 @@
     <string name="review_button_continue" msgid="4809162078179371370">"ਜਾਰੀ ਰੱਖੋ"</string>
     <string name="new_permissions_category" msgid="3213523410139204183">"ਨਵੀਆਂ ਇਜਾਜ਼ਤਾਂ"</string>
     <string name="current_permissions_category" msgid="998210994450606094">"ਵਰਤਮਾਨ ਇਜਾਜ਼ਤਾਂ"</string>
+    <string name="message_staging" msgid="6151794817691100003">"ਐਪ ਨੂੰ ਪੜਾਅਬੱਧ ਕੀਤਾ ਜਾ ਰਿਹਾ ਹੈ…"</string>
+    <string name="app_name_unknown" msgid="8931522764510159105">"ਅਗਿਆਤ"</string>
 </resources>