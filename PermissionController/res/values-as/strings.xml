--- conflicted
+++ resolved
@@ -42,18 +42,13 @@
     <string name="grant_dialog_button_allow_foreground" msgid="3921023528122697550">"এপ্‌টো ব্যৱহাৰ কৰি থকাৰ সময়ত"</string>
     <string name="grant_dialog_button_allow_one_time" msgid="3290372652702487431">"কেৱল এইবাৰৰ বাবে"</string>
     <string name="grant_dialog_button_allow_background" msgid="3190568549032350790">"সদায় অনুমতি দিয়ক"</string>
-    <!-- no translation found for grant_dialog_button_allow_all_files (1581085085495813735) -->
-    <skip />
-    <!-- no translation found for grant_dialog_button_allow_media_only (3516456055703710144) -->
-    <skip />
+    <string name="grant_dialog_button_allow_all_files" msgid="1581085085495813735">"সকলো ফাইল পৰিচালনাৰ অনুমতি দিয়ক"</string>
+    <string name="grant_dialog_button_allow_media_only" msgid="3516456055703710144">"মিডিয়া ফাইলসমূহলৈ এক্সেছ দিয়ক"</string>
     <string name="app_permissions_breadcrumb" msgid="6174723486639913311">"এপ্"</string>
     <string name="app_permissions" msgid="2778362347879465223">"এপ্‌ৰ অনুমতি"</string>
-    <!-- no translation found for unused_apps (3935514133237470759) -->
-    <skip />
-    <!-- no translation found for app_disable_dlg_positive (3928516331670255309) -->
-    <skip />
-    <!-- no translation found for app_disable_dlg_text (5218197617670218828) -->
-    <skip />
+    <string name="unused_apps" msgid="3935514133237470759">"অব্যৱহৃত এপ্‌সমূহ"</string>
+    <string name="app_disable_dlg_positive" msgid="3928516331670255309">"এপ্ অক্ষম কৰক"</string>
+    <string name="app_disable_dlg_text" msgid="5218197617670218828">"আপুনি যদি এই এপ্‌টো অক্ষম কৰে, Android আৰু অন্য এপ্‌সমূহে বিচৰাৰ দৰে আৰু কাম নকৰিব পাৰে। মনত ৰাখিব, এই এপ্‌টো আপোনাৰ ডিভাইচটোত আগৰেপৰা ইনষ্টল কৰি থোৱা আছে বাবে আপুনি ইয়াক মচিব নোৱাৰে। অক্ষম কৰি আপুনি এই এপ্‌টো অফ কৰে আৰু ইয়াক আপোনাৰ ডিভাইচৰ পৰা লুকুৱায়।"</string>
     <string name="app_permission_manager" msgid="3802609813311662642">"অনুমতি পৰিচালক"</string>
     <string name="never_ask_again" msgid="7645304182523160030">"পুনৰাই নুসুধিব"</string>
     <string name="no_permissions" msgid="2193893107241172888">"কোনো অনুমতি নাই"</string>
@@ -66,8 +61,7 @@
     <string name="old_sdk_deny_warning" msgid="6018489265342857714">"এই এপটো Androidৰ এটা পুৰণা সংস্কৰণৰ বাবে প্ৰস্তুত কৰা হৈছিল। অনুমতি নিদিলে ই বিচৰা ধৰণে কাম নকৰিবও পাৰে।"</string>
     <string name="default_permission_description" msgid="692254823411049573">"অজ্ঞাত কাৰ্য কৰিব পাৰে"</string>
     <string name="app_permissions_group_summary" msgid="5019625174481872207">"<xliff:g id="COUNT_1">%2$d</xliff:g>ৰ ভিতৰত <xliff:g id="COUNT_0">%1$d</xliff:g>টা এপক অনুমতি দিয়া হৈছে"</string>
-    <!-- no translation found for app_permissions_group_summary2 (6879351603140930642) -->
-    <skip />
+    <string name="app_permissions_group_summary2" msgid="6879351603140930642">"<xliff:g id="COUNT_0">%1$d</xliff:g>/<xliff:g id="COUNT_1">%2$d</xliff:g> টা এপক অনুমতি দিয়া হ\'ল"</string>
     <string name="menu_show_system" msgid="7623002570829860709">"ছিষ্টেম দেখুৱাওক"</string>
     <string name="menu_hide_system" msgid="2274204366405029090">"ছিষ্টেম লুকুৱাওক"</string>
     <string name="no_apps" msgid="2377153782338039463">"কোনো এপে এই অনুমতি বিচৰা নাই"</string>
@@ -111,10 +105,8 @@
     <string name="filter_by_time" msgid="1763143592970195407">"সময় অনুসৰি ফিল্টাৰ কৰক"</string>
     <string name="item_separator" msgid="8266062815210378175">", "</string>
     <string name="app_permission_button_allow" msgid="1358817292836175593">"অনুমতি দিয়ক"</string>
-    <!-- no translation found for app_permission_button_allow_all_files (4981526745327887198) -->
-    <skip />
-    <!-- no translation found for app_permission_button_allow_media_only (4093190111622941620) -->
-    <skip />
+    <string name="app_permission_button_allow_all_files" msgid="4981526745327887198">"সকলো ফাইল পৰিচালনাৰ অনুমতি দিয়ক"</string>
+    <string name="app_permission_button_allow_media_only" msgid="4093190111622941620">"কেৱল মিডিয়ালৈ এক্সেছৰ অনুমতি দিয়ক"</string>
     <string name="app_permission_button_allow_always" msgid="4313513946865105788">"সকলো সময়ৰ বাবে অনুমতি দিয়ক"</string>
     <string name="app_permission_button_allow_foreground" msgid="2303741829613210541">"কেৱল এপ্ ব্যৱহাৰ হৈ থাকোঁতে অনুমতি দিয়ক"</string>
     <string name="app_permission_button_ask" msgid="2757216269887794205">"প্ৰতিবাৰতে সোধক"</string>
@@ -124,8 +116,10 @@
     <string name="app_permission_footer_app_permissions_link" msgid="8033278634020892918">"সকলো <xliff:g id="APP">%1$s</xliff:g> অনুমতি চাওক"</string>
     <string name="app_permission_footer_permission_apps_link" msgid="8759141212929298774">"এই অনুমতি থকা সকলো এপ্ চাওক"</string>
     <string name="auto_revoke_label" msgid="8755748230070160969">"যদি এপ্‌টো ব্যৱহাৰ কৰা নাই অনুমতিসমূহ আঁতৰাওক"</string>
-    <string name="auto_revoke_summary" msgid="1842110019199306298">"এই এপ্‌টো কেইমাহমানৰ বাবে ব্যৱহাৰ নকৰিলে, আপোনাৰ ডেটা সুৰক্ষিত কৰিবলৈ এই এপ্‌টোৰ বাবে থকা অনুমতিসমূহ আঁতৰোৱা হ’ব।"</string>
-    <string name="auto_revoke_summary_with_permissions" msgid="160422052726006109">"যদি এপ্‌টো কেইমাহমান ব্যৱহাৰ কৰা হোৱা নাই, তেন্তে আপোনাৰ ডেটা সুৰক্ষিত কৰিবলৈ তলত উল্লেখ কৰা অনুমতিসমূহ আঁতৰোৱা হ\'ব: <xliff:g id="PERMS">%1$s</xliff:g>।"</string>
+    <string name="auto_revoke_summary" msgid="308686883215278993">"আপোনাৰ ডেটা সুৰক্ষিত কৰিবলৈ এই এপ্‌টো কেইমাহমান ব্যৱহাৰ নকৰিলে এইটোৰ বাবে থকা অনুমতিসমূহ আঁতৰোৱা হ\'ব।"</string>
+    <string name="auto_revoke_summary_with_permissions" msgid="5460568151204648005">"আপোনাৰ ডেটা সুৰক্ষিত কৰিবলৈ এই এপ্‌টো কেইমাহমান ব্যৱহাৰ নকৰিলে তলত উল্লেখ কৰা অনুমতিসমূহ আঁতৰোৱা হ\'ব: <xliff:g id="PERMS">%1$s</xliff:g>"</string>
+    <string name="auto_revoked_apps_page_summary" msgid="2780912986594704165">"আপোনাৰ ডেটা সুৰক্ষিত কৰিবলৈ আপুনি কেইমাহমান ব্যৱহাৰ নকৰা এপ্‌সমূহৰ পৰা অনুমতিসমূহ আঁতৰোৱা হ\'ব।"</string>
+    <string name="auto_revoke_open_app_message" msgid="7960965074929429500">"আপুনি যদি পুনৰ অনুমতিসমূহ দিব বিচাৰে, তেন্তে এপ্‌টো খোলক"</string>
     <string name="auto_revoke_disabled" msgid="4480748641016277290">"এই এপ্‌টোৰ বাবে স্বয়ংক্ৰিয়ভাৱে আঁতৰোৱা সুবিধাটো বৰ্তমান অক্ষম কৰা আছে।"</string>
     <string name="auto_revocable_permissions_none" msgid="2908881351941596829">"স্বয়ংক্ৰিয়ভাৱে প্ৰত্যাহাৰ কৰিব পৰা কোনো অনুমতি সম্প্ৰতি দিয়া হোৱা নাই"</string>
     <string name="auto_revocable_permissions_one" msgid="8790555940010364058">"<xliff:g id="PERM">%1$s</xliff:g>ৰ অনুমতি আঁতৰোৱা হ’ব।"</string>
@@ -133,20 +127,14 @@
     <string name="auto_revocable_permissions_many" msgid="1091636791684380583">"আঁতৰাবলগা অনুমতিসমূহ: <xliff:g id="PERMS">%1$s</xliff:g>।"</string>
     <string name="auto_manage_title" msgid="4059499629753336321">"অনুমতিসমূহ স্বয়ংক্ৰিয়ভাৱে পৰিচালনা কৰক"</string>
     <string name="off" msgid="4561379152328580345">"অফ আছে"</string>
-    <!-- no translation found for auto_revoked_app_summary_one (8225130145550153436) -->
-    <skip />
-    <!-- no translation found for auto_revoked_app_summary_two (7221373533369007890) -->
-    <skip />
-    <!-- no translation found for auto_revoked_app_summary_many (7190907278970377826) -->
-    <skip />
-    <!-- no translation found for last_opened_category_title (4204626487716958146) -->
-    <skip />
+    <string name="auto_revoked_app_summary_one" msgid="8225130145550153436">"<xliff:g id="PERMISSION_NAME">%s</xliff:g>ৰ অনুমতি আঁতৰোৱা হ\'ল"</string>
+    <string name="auto_revoked_app_summary_two" msgid="7221373533369007890">"<xliff:g id="PERMISSION_NAME_0">%1$s</xliff:g> আৰু <xliff:g id="PERMISSION_NAME_1">%2$s</xliff:g>ৰ অনুমতিসমূহ আঁতৰোৱা হ\'ল"</string>
+    <string name="auto_revoked_app_summary_many" msgid="7190907278970377826">"<xliff:g id="PERMISSION_NAME">%1$s</xliff:g>ৰ আৰু <xliff:g id="NUMBER">%2$s</xliff:g> টা অন্য অনুমতি আঁতৰোৱা হ\'ল"</string>
+    <string name="last_opened_category_title" msgid="4204626487716958146">"<xliff:g id="NUMBER">%s</xliff:g> মাহ পূর্বে অন্তিমবাৰ খোলা হৈছিল"</string>
     <string name="last_opened_summary" msgid="8038737442154732">"এপ্‌টো অন্তিমবাৰ <xliff:g id="DATE">%s</xliff:g>ত খোলা হৈছিল"</string>
     <string name="last_opened_summary_short" msgid="403134890404955437">"অন্তিমবাৰ <xliff:g id="DATE">%s</xliff:g>ত খোলা হৈছিল"</string>
-    <!-- no translation found for app_permission_footer_special_file_access (2257708354000512325) -->
-    <skip />
-    <!-- no translation found for special_file_access_dialog (7325467268782278105) -->
-    <skip />
+    <string name="app_permission_footer_special_file_access" msgid="2257708354000512325">"আপুনি যদি সকলো ফাইল পৰিচালনাৰ অনুমতি দিয়ে, এই এপ্‌টোৱে এই ডিভাইচটোৰ যৌথ ষ্ট\'ৰেজত থকা যিকোনো ফাইল অথবা সংযুক্ত ষ্ট\'ৰেজ ডিভাইচসমূহৰ এক্সেছ কৰিব, সংশোধন কৰিব আৰু মচিব পাৰে। এপ্‌টোৱে আপোনাক নোসোধাকৈয়ে ফাইলসমূহ এক্সেছ কৰিব পাৰে।"</string>
+    <string name="special_file_access_dialog" msgid="7325467268782278105">"এই এপ্‌টোক ডিভাইচটোত থকা অথবা যিকোনো সংযুক্ত ষ্ট\'ৰেজ ডিভাইচসমূহৰ ফাইলসমূহ এক্সেছ কৰিবলৈ, সংশোধন কৰিবলৈ আৰু মচিবলৈ অনুমতি দিবনে? এই এপ্‌টোৱে আপোনাক নোসোধাকৈয়ে ফাইলসমূহ এক্সেছ কৰিব পাৰে।"</string>
     <string name="permission_description_summary_generic" msgid="5479202003136667039">"অনুমতি থকা এপ্‌সমূহে <xliff:g id="DESCRIPTION">%1$s</xliff:g> কৰিব পাৰে"</string>
     <string name="permission_description_summary_activity_recognition" msgid="7914828358811635600">"এই অনুমতিটো লাভ কৰা এপে আপোনাৰ শাৰীৰিক কাৰ্যকলাপ, যেনে খোজকঢ়া, বাইক চলোৱা, গাড়ী চলোৱা, পদক্ষেপৰ পৰিমাণ আৰু বহুতো তথ্য এক্সেছ কৰিব পাৰে"</string>
     <string name="permission_description_summary_calendar" msgid="2846128908236787586">"এই অনুমতি থকা এপ্‌সমূহে আপোনাৰ কেলেণ্ডাৰ এক্সেছ কৰিব পাৰে"</string>
@@ -166,10 +154,8 @@
     <string name="allowed_header" msgid="6279244592227088158">"অনুমতি দিয়া হৈছে"</string>
     <string name="allowed_always_header" msgid="6698473105201405782">"সকলো সময়তে অনুমতি দিয়া হৈছে"</string>
     <string name="allowed_foreground_header" msgid="7553595563464819175">"কেৱল ব্যৱহাৰ হৈ থকা সময়ত অনুমতি দিয়া হয়"</string>
-    <!-- no translation found for allowed_storage_scoped (2472018207553284700) -->
-    <skip />
-    <!-- no translation found for allowed_storage_full (4167507647800726342) -->
-    <skip />
+    <string name="allowed_storage_scoped" msgid="2472018207553284700">"কেৱল মিডিয়ালৈ এক্সেছৰ অনুমতি আছে"</string>
+    <string name="allowed_storage_full" msgid="4167507647800726342">"সকলো ফাইল পৰিচালনা কৰিবলৈ অনুমতি আছে"</string>
     <string name="ask_header" msgid="4471670860332046665">"প্ৰতিবাৰতে সোধক"</string>
     <string name="denied_header" msgid="2277998574238617699">"অস্বীকাৰ কৰা হৈছে"</string>
     <plurals name="days" formatted="false" msgid="3903419301028414979">
@@ -189,17 +175,10 @@
       <item quantity="other"><xliff:g id="NUMBER">%s</xliff:g> ছেকেণ্ড</item>
     </plurals>
     <string name="permission_reminders" msgid="8040710767178843151">"অনুমতি বিষয়ক ৰিমাইণ্ডাৰ"</string>
-<<<<<<< HEAD
-    <!-- no translation found for auto_revoke_permission_reminder_notification_title (4605662126884792273) -->
-    <skip />
-    <!-- no translation found for auto_revoke_permission_reminder_notification_content (5782565378830205909) -->
-    <skip />
-=======
     <string name="auto_revoke_permission_reminder_notification_title_one" msgid="5769691038915584486">"১ টা অব্যৱহৃত এপ্‌"</string>
     <string name="auto_revoke_permission_reminder_notification_title_many" msgid="9035362208572362215">"<xliff:g id="NUMBER_OF_APPS">%s</xliff:g> টা অব্যৱহৃত এপ্‌"</string>
     <string name="auto_revoke_permission_reminder_notification_content" msgid="5952076530125261716">"আপোনাৰ গোপনীয়তা সুৰক্ষিত কৰিবলৈ অনুমতিসমূহ আঁতৰোৱা হৈছে। পর্যালোচনা কৰিবলৈ টিপক"</string>
     <string name="auto_revoke_preference_summary" msgid="422689541593333180">"আপোনাৰ গোপনীয়তা সুৰক্ষিত কৰিবলৈ অনুমতিসমূহ আঁতৰোৱা হৈছে"</string>
->>>>>>> aee9d4c5
     <string name="background_location_access_reminder_notification_title" msgid="458109692937364585">"<xliff:g id="APP_NAME">%s</xliff:g>এ নেপথ্যত আপোনাৰ অৱস্থান লাভ কৰিছে"</string>
     <string name="background_location_access_reminder_notification_content" msgid="2715202570602748060">"এই এপটোৱে সদায় আপোনাৰ অৱস্থান এক্সেছ কৰিব পাৰে। সলনি কৰিবলৈ টিপক।"</string>
     <string name="auto_revoke_after_notification_title" msgid="6256474332719286120">"গোপনীয়তা সুৰক্ষিত কৰিবলৈ এপৰ অনুমতিসমূহক আঁতৰোৱা হ\'ল"</string>
@@ -215,11 +194,11 @@
     <string name="unused_permissions_subtitle_two" msgid="8377946866912481356">"<xliff:g id="PERM_NAME_0">%1$s</xliff:g> আৰু <xliff:g id="PERM_NAME_1">%2$s</xliff:g>"</string>
     <string name="unused_permissions_subtitle_many" msgid="3293109339018555084">"<xliff:g id="PERM_NAME_0">%1$s</xliff:g>, <xliff:g id="PERM_NAME_1">%2$s</xliff:g> আৰু <xliff:g id="NUMBER_OF_PERMISSIONS">%3$s</xliff:g> টা অধিক"</string>
     <string name="unused_app_permissions_removed_summary" msgid="323483158593998019">"আপোনাৰ ডেটা সুৰক্ষিত কৰিবলৈ আপুনি কেইমাহমান ব্যৱহাৰ নকৰা এপ্‌টোৰ পৰা অনুমতিসমূহ আঁতৰোৱা হ\'ব"</string>
+    <string name="one_unused_app_summary" msgid="4609894550969723046">"১ টা এপ্ কেইমাহমান ব্যৱহাৰ কৰা হোৱা নাই"</string>
+    <string name="num_unused_apps_summary" msgid="2950515592303103371">"<xliff:g id="NUMBER_OF_APPS">%s</xliff:g> টা এপ্ কেইমাহমান ব্যৱহাৰ কৰা হোৱা নাই"</string>
     <string name="permission_subtitle_only_in_foreground" msgid="3101936262905298459">"কেৱল এপটো ব্যৱহাৰ হৈ থকা সময়ত"</string>
-    <!-- no translation found for permission_subtitle_media_only (4163630471124702816) -->
-    <skip />
-    <!-- no translation found for permission_subtitle_all_files (8017896678339448565) -->
-    <skip />
+    <string name="permission_subtitle_media_only" msgid="4163630471124702816">"মিডিয়া"</string>
+    <string name="permission_subtitle_all_files" msgid="8017896678339448565">"সকলো ফাইল"</string>
     <string name="no_permissions_allowed" msgid="5781278485002145993">"কোনো অনুমতি দিয়া নাই"</string>
     <string name="no_permissions_denied" msgid="2449583707612365442">"কোনো অনুমতি প্ৰত্যাখ্যান কৰা নাই"</string>
     <string name="no_apps_allowed" msgid="4529095928504611810">"কোনো এপক অনুমতি দিয়া নাই"</string>
