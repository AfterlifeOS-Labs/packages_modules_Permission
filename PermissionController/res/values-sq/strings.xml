<?xml version="1.0" encoding="UTF-8"?>
<!--  Copyright (C) 2007 The Android Open Source Project

     Licensed under the Apache License, Version 2.0 (the "License");
     you may not use this file except in compliance with the License.
     You may obtain a copy of the License at

          http://www.apache.org/licenses/LICENSE-2.0

     Unless required by applicable law or agreed to in writing, software
     distributed under the License is distributed on an "AS IS" BASIS,
     WITHOUT WARRANTIES OR CONDITIONS OF ANY KIND, either express or implied.
     See the License for the specific language governing permissions and
     limitations under the License.
 -->

<resources xmlns:android="http://schemas.android.com/apk/res/android"
    xmlns:xliff="urn:oasis:names:tc:xliff:document:1.2">
    <string name="app_name" msgid="2792757108872430971">"Kontrolluesi i lejeve"</string>
    <string name="ok" msgid="4417794827535157922">"Në rregull"</string>
    <string name="permission_search_keyword" msgid="1652964722383449182">"lejet"</string>
    <string name="cancel" msgid="7279939269964834974">"Anulo"</string>
    <string name="back" msgid="8739808065891653074">"Pas"</string>
    <string name="app_not_found_dlg_title" msgid="8897078571059217849">"Aplikacioni nuk u gjet"</string>
    <string name="grant_dialog_button_deny" msgid="1649644200597601964">"Refuzo"</string>
    <string name="grant_dialog_button_deny_and_dont_ask_again" msgid="5716583584580362144">"Refuzo dhe mos pyet përsëri"</string>
    <string name="grant_dialog_button_no_upgrade" msgid="9032569142389221215">"Mbaje \"Kur aplikacioni është në përdorim\""</string>
    <string name="grant_dialog_button_no_upgrade_one_time" msgid="5984372927399472031">"Mbaje “Vetëm këtë herë”"</string>
    <string name="grant_dialog_button_more_info" msgid="6933952978344714007">"Më shumë info."</string>
    <string name="grant_dialog_button_deny_anyway" msgid="6134672842863824171">"Refuzo sidoqoftë"</string>
    <string name="current_permission_template" msgid="5642540253562598515">"<xliff:g id="CURRENT_PERMISSION_INDEX">%1$s</xliff:g> nga <xliff:g id="PERMISSION_COUNT">%2$s</xliff:g>"</string>
    <string name="permission_warning_template" msgid="1353228984024423745">"Të lejohet &lt;b&gt;<xliff:g id="APP_NAME">%1$s</xliff:g>&lt;/b&gt; që të <xliff:g id="ACTION">%2$s</xliff:g>?"</string>
    <string name="permission_add_background_warning_template" msgid="1046864917164159751">"Të lejohet gjithmonë &lt;b&gt;<xliff:g id="APP_NAME">%1$s</xliff:g>&lt;/b&gt; që <xliff:g id="ACTION">%2$s</xliff:g>?"</string>
    <string name="allow_permission_foreground_only" msgid="7444689446874060511">"Vetëm gjatë përdorimit të aplikacionit"</string>
    <string name="allow_permission_always" msgid="4089537686339013930">"Gjithmonë"</string>
    <string name="deny_permission_deny_and_dont_ask_again" msgid="8131547398883397878">"Refuzo dhe mos pyet përsëri"</string>
    <string name="permission_revoked_count" msgid="5556125174203696709">"<xliff:g id="COUNT">%1$d</xliff:g> të çaktivizuara"</string>
    <string name="permission_revoked_all" msgid="6356577996164232918">"të gjitha të çaktivizuara"</string>
    <string name="permission_revoked_none" msgid="266013103540772023">"asnjë e çaktivizuar"</string>
    <string name="grant_dialog_button_allow" msgid="2137542756625939532">"Lejo"</string>
    <string name="grant_dialog_button_allow_always" msgid="4201473810650722162">"Lejo gjithmonë"</string>
    <string name="grant_dialog_button_allow_foreground" msgid="3921023528122697550">"Gjatë përdorimit të aplikacionit"</string>
    <string name="grant_dialog_button_allow_one_time" msgid="3290372652702487431">"Vetëm këtë herë"</string>
    <string name="grant_dialog_button_allow_background" msgid="3190568549032350790">"Lejo gjithmonë"</string>
    <string name="app_permissions_breadcrumb" msgid="6174723486639913311">"Aplikacionet"</string>
    <string name="app_permissions" msgid="2778362347879465223">"Lejet e aplikacionit"</string>
    <string name="app_permission_manager" msgid="3802609813311662642">"Menaxheri i lejeve"</string>
    <string name="never_ask_again" msgid="7645304182523160030">"Mos pyet më"</string>
    <string name="no_permissions" msgid="2193893107241172888">"Nuk ka leje"</string>
    <string name="additional_permissions" msgid="7124470111123472154">"Lejet shtesë"</string>
    <string name="app_permissions_info_button_label" msgid="6566057048862462066">"Hap informacionet e aplikacionit"</string>
    <plurals name="additional_permissions_more" formatted="false" msgid="2232860610746920222">
      <item quantity="other"><xliff:g id="COUNT_1">%1$d</xliff:g> të tjera</item>
      <item quantity="one"><xliff:g id="COUNT_0">%1$d</xliff:g> tjetër</item>
    </plurals>
    <string name="old_sdk_deny_warning" msgid="6018489265342857714">"Ky aplikacion është projektuar për një version më të vjetër të Android. Refuzimi i lejeve mund të shkaktojë që ai të mos funksionojë më siç duhet."</string>
    <string name="default_permission_description" msgid="692254823411049573">"kryej një veprim të panjohur"</string>
    <string name="app_permissions_group_summary" msgid="5019625174481872207">"<xliff:g id="COUNT_0">%1$d</xliff:g> nga <xliff:g id="COUNT_1">%2$d</xliff:g> aplikacione u lejuan"</string>
    <string name="menu_show_system" msgid="7623002570829860709">"Shfaq sistemin"</string>
    <string name="menu_hide_system" msgid="2274204366405029090">"Fshih sistemin"</string>
    <string name="no_apps" msgid="2377153782338039463">"Asnjë aplikacion"</string>
    <string name="location_settings" msgid="547378321761364906">"Cilësimet e vendndodhjes"</string>
    <string name="location_warning" msgid="4687406043150343369">"<xliff:g id="APP_NAME">%1$s</xliff:g> është një ofrues i shërbimeve të vendndodhjes për këtë pajisje. Qasja e vendndodhjes mund të modifikohet nga cilësimet e vendndodhjes."</string>
    <string name="system_warning" msgid="6868290533389195836">"Nëse e refuzon këtë leje, funksionet bazë të pajisjes tënde mund të mos funksionojnë më siç pritet."</string>
    <string name="permission_summary_enforced_by_policy" msgid="632945329450867948">"Zbatuar nga politika"</string>
    <string name="permission_summary_disabled_by_policy_background_only" msgid="137178879402491132">"Qasja në sfond është e çaktivizuar sipas politikës"</string>
    <string name="permission_summary_enabled_by_policy_background_only" msgid="2699118232240494204">"Qasja në sfond është e aktivizuar sipas politikës"</string>
    <string name="permission_summary_enabled_by_policy_foreground_only" msgid="8652417310534780420">"Qasja në planin e parë është e aktivizuar sipas politikës"</string>
    <string name="permission_summary_enforced_by_admin" msgid="5156952484229154563">"Kontrolluar nga administratori"</string>
    <string name="permission_summary_disabled_by_admin_background_only" msgid="3580805532594984554">"Qasja në sfond është e çaktivizuar nga administratori"</string>
    <string name="permission_summary_enabled_by_admin_background_only" msgid="5087543391647053237">"Qasja në sfond është e aktivizuar nga administratori"</string>
    <string name="permission_summary_enabled_by_admin_foreground_only" msgid="4566755547230479934">"Qasja në planin e parë është e aktivizuar nga administratori"</string>
    <string name="permission_summary_enabled_system_fixed" msgid="5463084832974856683">"Pajisja kërkon këtë autorizim për të funksionuar"</string>
    <!-- no translation found for background_access_chooser_dialog_choices:0 (2093938392538894210) -->
    <!-- no translation found for background_access_chooser_dialog_choices:1 (3927338369513373750) -->
    <!-- no translation found for background_access_chooser_dialog_choices:2 (8438068599173343936) -->
    <string name="permission_access_always" msgid="5419580764084361573">"Lejo gjithmonë"</string>
    <string name="permission_access_only_foreground" msgid="2857031150724321567">"Lejo vetëm kur përdor aplikacionin"</string>
    <string name="permission_access_never" msgid="425385910378172045">"Refuzo"</string>
    <string name="loading" msgid="323483393167148377">"Po ngarkohen…"</string>
    <string name="all_permissions" msgid="7813580062403112957">"Të gjitha lejet"</string>
    <string name="other_permissions" msgid="1956312685853070715">"Kapacitete të tjera të aplikacionit"</string>
    <string name="permission_request_title" msgid="6779348653783761548">"Kërkesa e lejes"</string>
    <string name="screen_overlay_title" msgid="1632732130312696010">"Mbivendosja e ekranit u zbulua"</string>
    <string name="screen_overlay_message" msgid="3222033787364955006">"Për të ndryshuar këtë cilësim të lejes, në fillim duhet të çaktivizosh mbivendosjen e ekranit nga Cilësimet &gt; Aplikacionet"</string>
    <string name="screen_overlay_button" msgid="3554849308322944411">"Hap \"Cilësimet\""</string>
    <string name="wear_not_allowed_dlg_title" msgid="6923880912091041609">"Android Wear"</string>
    <string name="wear_not_allowed_dlg_text" msgid="8731817202551430387">"Instalo/çinstalo veprimet që nuk mbështeten në Wear."</string>
    <string name="permission_review_title_template_install" msgid="8131698354985303888">"Zgjidh se ku do të lejohet të ketë qasje &lt;b&gt;<xliff:g id="APP_NAME">%1$s</xliff:g>&lt;/b&gt;"</string>
    <string name="permission_review_title_template_update" msgid="7597155653571395485">"&lt;b&gt;<xliff:g id="APP_NAME">%1$s</xliff:g>&lt;/b&gt; është përditësuar. Zgjidh se ku do të lejohet të ketë qasje ky aplikacion."</string>
    <string name="review_button_cancel" msgid="7108377593627664194">"Anulo"</string>
    <string name="review_button_continue" msgid="1367925420132212571">"Vazhdo"</string>
    <string name="new_permissions_category" msgid="7242713808413888679">"Lejet e reja"</string>
    <string name="current_permissions_category" msgid="3835461245150972589">"Lejet aktuale"</string>
    <string name="message_staging" msgid="641286607664721291">"Po vihet në përdorim aplikacioni..."</string>
    <string name="app_name_unknown" msgid="8288360585728122735">"I panjohur"</string>
    <string name="filter_by_title" msgid="5940302511365561845">"Filtro sipas"</string>
    <string name="filter_by_permissions" msgid="7761207093643478436">"Filtro sipas autorizimeve"</string>
    <string name="filter_by_time" msgid="1763143592970195407">"Filtro sipas kohës"</string>
    <string name="item_separator" msgid="8266062815210378175">", "</string>
    <string name="app_permission_button_allow" msgid="1358817292836175593">"Lejo"</string>
    <string name="app_permission_button_allow_always" msgid="4313513946865105788">"Lejo gjithmonë"</string>
    <string name="app_permission_button_allow_foreground" msgid="2303741829613210541">"Lejo vetëm kur përdor aplikacionin"</string>
    <string name="app_permission_button_ask" msgid="2757216269887794205">"Pyet çdo herë"</string>
    <string name="app_permission_button_deny" msgid="5716368368650638408">"Refuzo"</string>
    <string name="app_permission_title" msgid="2453000050669052385">"Autorizim te <xliff:g id="PERM">%1$s</xliff:g>"</string>
    <string name="app_permission_header" msgid="228974007660007656">"Qasja te <xliff:g id="PERM">%1$s</xliff:g> për këtë aplikacion"</string>
<<<<<<< HEAD
    <string name="app_permission_footer_app_permissions_link" msgid="8033278634020892918">"Shiko të gjitha lejet e aplikacionit \"<xliff:g id="APP">%1$s</xliff:g>\""</string>
    <string name="app_permission_footer_permission_apps_link" msgid="8759141212929298774">"Shiko të gjitha aplikacionet me këtë leje"</string>
    <string name="auto_revoke_label" msgid="8755748230070160969">"Hiq lejet nëse aplikacioni nuk është përdorur"</string>
    <string name="auto_revoke_summary" msgid="308686883215278993">"Për të mbrojtur të dhënat e tua, lejet për këtë aplikacion do të hiqen nëse aplikacioni nuk përdoret për disa muaj."</string>
    <string name="auto_revoke_summary_with_permissions" msgid="5460568151204648005">"Për të mbrojtur të dhënat e tua, nëse aplikacioni nuk është përdorur për disa muaj, lejet e mëposhtme do të hiqen: <xliff:g id="PERMS">%1$s</xliff:g>"</string>
    <string name="auto_revoked_apps_page_summary" msgid="2780912986594704165">"Për të mbrojtur të dhënat e tua, lejet janë hequr nga aplikacionet që nuk i ke përdorur për disa muaj."</string>
    <string name="auto_revoke_open_app_message" msgid="7159193262034433811">"Nëse dëshiron t\'i lejosh përsëri lejet, hap aplikacionin."</string>
    <string name="auto_revoke_disabled" msgid="4480748641016277290">"Heqja automatike aktualisht është çaktivizuar për këtë aplikacion."</string>
    <string name="auto_revocable_permissions_none" msgid="2908881351941596829">"Aktualisht nuk janë dhënë leje të revokueshme automatikisht"</string>
    <string name="auto_revocable_permissions_one" msgid="8790555940010364058">"Leja për \"<xliff:g id="PERM">%1$s</xliff:g>\" do të hiqet."</string>
    <string name="auto_revocable_permissions_two" msgid="1931722576733672966">"Lejet <xliff:g id="PERM_0">%1$s</xliff:g> dhe <xliff:g id="PERM_1">%2$s</xliff:g> do të hiqen."</string>
    <string name="auto_revocable_permissions_many" msgid="1091636791684380583">"Lejet që do të hiqen: <xliff:g id="PERMS">%1$s</xliff:g>."</string>
    <string name="auto_manage_title" msgid="4059499629753336321">"Menaxho automatikisht lejet"</string>
    <string name="off" msgid="4561379152328580345">"Joaktiv"</string>
    <string name="auto_revoked_app_summary_one" msgid="8225130145550153436">"Leja për \"<xliff:g id="PERMISSION_NAME">%s</xliff:g>\" është hequr"</string>
    <string name="auto_revoked_app_summary_two" msgid="7221373533369007890">"<xliff:g id="PERMISSION_NAME_0">%1$s</xliff:g> dhe <xliff:g id="PERMISSION_NAME_1">%2$s</xliff:g> leje janë hequr"</string>
    <string name="auto_revoked_app_summary_many" msgid="7190907278970377826">"<xliff:g id="PERMISSION_NAME">%1$s</xliff:g> dhe <xliff:g id="NUMBER">%2$s</xliff:g> leje të tjera janë hequr"</string>
    <string name="last_opened_category_title" msgid="4204626487716958146">"Hapur për herë të fundit më shumë se <xliff:g id="NUMBER">%s</xliff:g> muaj më parë"</string>
    <string name="last_opened_summary" msgid="8038737442154732">"Aplikacioni është hapur së fundi më <xliff:g id="DATE">%s</xliff:g>"</string>
    <string name="last_opened_summary_short" msgid="403134890404955437">"Hapur së fundi më <xliff:g id="DATE">%s</xliff:g>"</string>
    <string name="app_permission_footer_special_file_access" msgid="2257708354000512325">"Nëse lejon menaxhimin e të gjithë skedarëve, ky aplikacion mund të ketë qasje, modifikojë dhe fshijë çdo skedar në hapësirën ruajtëse të përbashkët në këtë pajisje ose pajisjet me hapësirë ruajtëse të lidhur. Aplikacioni mund të ketë qasje te skedarët pa të pyetur."</string>
    <string name="special_file_access_dialog" msgid="7325467268782278105">"Të lejohet që ky aplikacion të qaset, modifikojë dhe fshijë skedarët në pajisje ose në çdo pajisje me hapësirë ruajtëse të lidhur? Ky aplikacion mund të ketë qasje te skedarët pa të pyetur."</string>
    <string name="permission_description_summary_generic" msgid="5479202003136667039">"Aplikacioneve me këtë autorizim u lejohet <xliff:g id="DESCRIPTION">%1$s</xliff:g>"</string>
    <string name="permission_description_summary_activity_recognition" msgid="7914828358811635600">"Aplikacionet me këtë leje mund të kenë qasje tek aktiviteti yt fizik, si: ecja në këmbë, me biçikletë, me makinë, numërimi i hapave etj."</string>
=======
    <string name="app_permission_footer_app_permissions_link" msgid="8033278634020892918">"Shiko të gjitha autorizimet e <xliff:g id="APP">%1$s</xliff:g>"</string>
    <string name="app_permission_footer_permission_apps_link" msgid="8759141212929298774">"Shiko të gjitha aplikacionet me këtë autorizim"</string>
    <string name="permission_description_summary_generic" msgid="5479202003136667039">"Aplikacionet me këtë autorizim mund <xliff:g id="DESCRIPTION">%1$s</xliff:g>"</string>
    <string name="permission_description_summary_activity_recognition" msgid="7914828358811635600">"Aplikacionet me këtë leje mund të kenë qasje tek aktiviteti yt fizik, si ecja në këmbë, me biçikletë, me makinë, numërimi i hapave etj."</string>
>>>>>>> b2e8ee77
    <string name="permission_description_summary_calendar" msgid="2846128908236787586">"Aplikacionet me këtë autorizim mund të kenë qasje te kalendari yt"</string>
    <string name="permission_description_summary_call_log" msgid="2429916962093948340">"Aplikacionet me këtë autorizim mund të lexojnë dhe të shkruajnë në evidencën e telefonatave të telefonit"</string>
    <string name="permission_description_summary_camera" msgid="6699611334403400091">"Aplikacionet me këtë autorizim mund të nxjerrin fotografi dhe të regjistrojnë video"</string>
    <string name="permission_description_summary_contacts" msgid="5169995707720233126">"Aplikacionet me këtë autorizim mund të kenë qasje te kontaktet e tua"</string>
    <string name="permission_description_summary_location" msgid="687820658574645201">"Aplikacionet me këtë autorizim mund të kenë qasje te vendndodhja e kësaj pajisjeje"</string>
    <string name="permission_description_summary_microphone" msgid="2300290217308759293">"Aplikacionet me këtë autorizim mund të regjistrojnë audion"</string>
    <string name="permission_description_summary_phone" msgid="3773977614654088578">"Aplikacionet me këtë autorizim mund të bëjnë dhe të menaxhojnë telefonatat"</string>
    <string name="permission_description_summary_sensors" msgid="6733606479604624853">"Aplikacionet me këtë autorizim mund të kenë qasje te të dhënat e sensorëve për shenjat e tua jetësore"</string>
    <string name="permission_description_summary_sms" msgid="8850213022386508528">"Aplikacionet me këtë autorizim mund të dërgojnë dhe të shikojnë mesazhet SMS"</string>
    <string name="permission_description_summary_storage" msgid="2265909502600142621">"Aplikacionet me këtë leje mund të kenë qasje te fotografitë, media dhe skedarët në pajisjen tënde"</string>
    <string name="app_permission_most_recent_summary" msgid="7435245857128891808">"Qasja e fundit: <xliff:g id="TIME_DATE">%1$s</xliff:g>"</string>
    <string name="app_permission_most_recent_denied_summary" msgid="127066792562419809">"Refuzuar aktualisht / qasja e fundit: <xliff:g id="TIME_DATE">%1$s</xliff:g>"</string>
    <string name="app_permission_never_accessed_summary" msgid="594285912530635023">"Nuk ka pasur asnjëherë qasje"</string>
    <string name="app_permission_never_accessed_denied_summary" msgid="4791195647350628165">"Refuzuar / Nuk ka pasur asnjëherë qasje"</string>
    <string name="allowed_header" msgid="6279244592227088158">"Të lejuara"</string>
    <string name="allowed_always_header" msgid="6698473105201405782">"Lejohet gjatë të gjithë kohës"</string>
    <string name="allowed_foreground_header" msgid="7553595563464819175">"Lejohet vetëm kur është në përdorim"</string>
    <string name="allowed_storage_scoped" msgid="3967195189363409314">"Lejohet vetëm për median"</string>
    <string name="allowed_storage_full" msgid="6802526449595533370">"Lejohet për të gjithë skedarët"</string>
    <string name="ask_header" msgid="4471670860332046665">"Pyet çdo herë"</string>
    <string name="denied_header" msgid="2277998574238617699">"Të refuzuara"</string>
    <plurals name="days" formatted="false" msgid="3903419301028414979">
      <item quantity="other"><xliff:g id="NUMBER">%s</xliff:g> ditë</item>
      <item quantity="one">1 ditë</item>
    </plurals>
    <plurals name="hours" formatted="false" msgid="2123927014975877155">
      <item quantity="other"><xliff:g id="NUMBER">%s</xliff:g> orë</item>
      <item quantity="one">1 orë</item>
    </plurals>
    <plurals name="minutes" formatted="false" msgid="4331145652577957044">
      <item quantity="other"><xliff:g id="NUMBER">%s</xliff:g> minuta</item>
      <item quantity="one">1 minutë</item>
    </plurals>
    <plurals name="seconds" formatted="false" msgid="1632909606956324957">
      <item quantity="other"><xliff:g id="NUMBER">%s</xliff:g> sekonda</item>
      <item quantity="one">1 sekondë</item>
    </plurals>
    <string name="permission_reminders" msgid="8040710767178843151">"Alarmet rikujtuese për lejet"</string>
    <string name="background_location_access_reminder_notification_title" msgid="458109692937364585">"<xliff:g id="APP_NAME">%s</xliff:g> ka marrë vendndodhjen tënde në sfond"</string>
    <string name="background_location_access_reminder_notification_content" msgid="2715202570602748060">"Ky aplikacion mund të qaset gjithmonë te vendndodhja jote. Trokit për ta ndryshuar."</string>
    <string name="permission_subtitle_only_in_foreground" msgid="3101936262905298459">"Vetëm kur aplikacioni është në përdorim"</string>
    <string name="no_permissions_allowed" msgid="5781278485002145993">"Nuk jepet asnjë leje"</string>
    <string name="no_permissions_denied" msgid="2449583707612365442">"Asnjë leje nuk është refuzuar"</string>
    <string name="no_apps_allowed" msgid="4529095928504611810">"Nuk lejohet asnjë aplikacion"</string>
    <string name="no_apps_allowed_full" msgid="5857725855406253991">"Asnjë aplikacion nuk lejohet për të gjithë skedarët"</string>
    <string name="no_apps_allowed_scoped" msgid="409459956930431114">"Asnjë aplikacion nuk lejohet vetëm për median"</string>
    <string name="no_apps_denied" msgid="2736758388618487796">"Asnjë aplikacion nuk është refuzuar"</string>
    <string name="car_permission_selected" msgid="2163426344720483487">"Zgjedhur"</string>
    <string name="settings" msgid="2884124136779508907">"Cilësimet"</string>
    <string name="accessibility_service_dialog_title_single" msgid="1613456964930225277">"<xliff:g id="SERVICE_NAME">%s</xliff:g> ka qasje të plotë në pajisjen tënde"</string>
    <string name="accessibility_service_dialog_title_multiple" msgid="8129325613496173909">"<xliff:g id="NUM_SERVICES">%s</xliff:g> aplikacione të qasshmërisë kanë qasje të plotë në pajisjen tënde"</string>
    <string name="accessibility_service_dialog_bottom_text_single" msgid="6932810943462703517">"<xliff:g id="SERVICE_NAME">%s</xliff:g> mund të shikojë ekranin tënd, veprimet dhe hyrjet, mund të kryejë veprime dhe kontrollojë ekranin."</string>
    <string name="accessibility_service_dialog_bottom_text_multiple" msgid="1387803460488775887">"Këto aplikacione mund të shikojnë ekranin tënd, veprimet dhe hyrjet e tua, mund të kryejnë veprime dhe të kontrollojnë ekranin."</string>
    <string name="role_assistant_label" msgid="1755271161954896046">"Aplikacioni i parazgjedhur i asistentit"</string>
    <string name="role_assistant_short_label" msgid="3048707738783655050">"Aplikacioni i asistentit"</string>
    <string name="role_assistant_description" msgid="8677846995018695304">"Aplikacionet e asistentit të ndihmojnë bazuar në informacionet nga ekrani që je duke shikuar. Disa aplikacione mbështesin shërbimet e nisësit dhe të hyrjes me zë për të të siguruar një ndihmë të integruar."</string>
    <string name="role_assistant_request_title" msgid="1838385568238889604">"Dëshiron ta caktosh <xliff:g id="APP_NAME">%1$s</xliff:g> si aplikacionin tënd të parazgjedhur të asistentit?"</string>
    <string name="role_assistant_request_description" msgid="1086168907357494789">"Merr qasjen tek evidenca e telefonatave dhe mesazhet SMS"</string>
    <string name="role_browser_label" msgid="814240075813716311">"Aplikacioni i parazgjedhur i shfletuesit"</string>
    <string name="role_browser_short_label" msgid="6222206565850006894">"Aplikacioni i shfletuesit"</string>
    <string name="role_browser_description" msgid="2326990202516329438">"Aplikacionet që të japin qasje në internet dhe që shfaqin lidhjet që troket ti"</string>
    <string name="role_browser_request_title" msgid="751745081301397114">"Dëshiron ta caktosh <xliff:g id="APP_NAME">%1$s</xliff:g> si aplikacionin e parazgjedhur të shfletuesit?"</string>
    <string name="role_browser_request_description" msgid="3204873553391043604">"Nuk ka nevojë për asnjë autorizim"</string>
    <string name="role_dialer_label" msgid="7920168918746178929">"Aplikacioni i parazgjedhur i telefonit"</string>
    <string name="role_dialer_short_label" msgid="2980581587550675305">"Aplikacioni \"Telefoni\""</string>
    <string name="role_dialer_description" msgid="2684882481061320467">"Aplikacione që të lejojnë të bësh dhe të marrësh telefonata në pajisjen tënde"</string>
    <string name="role_dialer_request_title" msgid="3203802247886151514">"Dëshiron ta caktosh <xliff:g id="APP_NAME">%1$s</xliff:g> si aplikacionin tënd të parazgjedhur të telefonit?"</string>
    <string name="role_dialer_request_description" msgid="2931069491309771312">"Merr qasjen tek evidenca e telefonatave dhe dërgon SMS"</string>
    <string name="role_dialer_search_keywords" msgid="6215791911228160821">"formuesi i numrit"</string>
    <string name="role_sms_label" msgid="6995222097027665850">"Aplikacioni i parazgjedhur i SMS-ve"</string>
    <string name="role_sms_short_label" msgid="236955440028043972">"Aplikacioni i mesazheve SMS"</string>
    <string name="role_sms_description" msgid="3228552135895420442">"Aplikacione që të lejojnë të përdorësh numrin e telefonit për të dërguar dhe për të marrë mesazhe të shkurtra me tekst, fotografi, video etj."</string>
    <string name="role_sms_request_title" msgid="3667393846881324409">"Dëshiron ta caktosh <xliff:g id="APP_NAME">%1$s</xliff:g> si aplikacionin e parazgjedhur për mesazhet SMS?"</string>
    <string name="role_sms_request_description" msgid="4920787411350418630">"Merr qasjen te kontaktet, mesazhet SMS dhe telefoni"</string>
    <string name="role_sms_search_keywords" msgid="6818482413212931585">"mesazhe me tekst, dërgimi i mesazheve, mesazhe, mesazhim"</string>
    <string name="role_emergency_label" msgid="8986482330376454686">"Aplikacioni i parazgjedhur i urgjencës"</string>
    <string name="role_emergency_short_label" msgid="2546309839225058762">"Aplikacioni i urgjencës"</string>
    <string name="role_emergency_description" msgid="3567231505957373289">"Aplikacionet që të lejojnë të regjistrosh informacionet e tua mjekësore dhe t\'i bësh ato të qasshme për personat e parë që përgjigjen në rast urgjence; për të marrë sinjalizime për rastet e motit të ashpër dhe katastrofave; për të njoftuar të tjerët kur ke nevojë për ndihmë"</string>
    <string name="role_emergency_request_title" msgid="6595296517085761522">"Dëshiron ta caktosh <xliff:g id="APP_NAME">%1$s</xliff:g> si aplikacionin e parazgjedhur të urgjencës?"</string>
    <string name="role_emergency_request_description" msgid="2824966073894226992">"Nuk ka nevojë për asnjë autorizim"</string>
    <string name="role_emergency_search_keywords" msgid="7310029268876820646">"në rast urgjence"</string>
    <string name="role_home_label" msgid="6245106863177808486">"Aplikacioni bazë i parazgjedhur"</string>
    <string name="role_home_short_label" msgid="4565882523300643525">"Aplikacioni bazë"</string>
    <string name="role_home_description" msgid="6736956389161158052">"Aplikacione, të quajtura shpesh \"nisësit\", që zëvendësojnë ekranet bazë në pajisjen tënde Android dhe që të japin qasje te përmbajtjet dhe funksionet e pajisjes sate"</string>
    <string name="role_home_request_title" msgid="2964609319767315444">"Dëshiron ta caktosh <xliff:g id="APP_NAME">%1$s</xliff:g> si aplikacionin e parazgjedhur për ekranin bazë?"</string>
    <string name="role_home_request_description" msgid="6437733879812403277">"Nuk ka nevojë për asnjë autorizim"</string>
    <string name="role_home_search_keywords" msgid="8277315231013298175">"Nisësi"</string>
    <string name="role_call_redirection_label" msgid="7555518736037919521">"Aplikacioni i parazgjedhur i ridrejtimit të telefonatave"</string>
    <string name="role_call_redirection_short_label" msgid="4214301516577863936">"Aplikacioni i ridrejtimit të telefonatave"</string>
    <string name="role_call_redirection_description" msgid="769231030043298555">"Aplikacione që të lejojnë t\'i transferosh telefonatat dalëse te një numër tjetër telefoni"</string>
    <string name="role_call_redirection_request_title" msgid="5719129486575088263">"Dëshiron ta caktosh <xliff:g id="APP_NAME">%1$s</xliff:g> si aplikacionin e parazgjedhur për ridrejtimin e telefonatave?"</string>
    <string name="role_call_redirection_request_description" msgid="6117172580087594081">"Nuk ka nevojë për asnjë autorizim"</string>
    <string name="role_call_screening_label" msgid="5366988848919437946">"Aplikacioni i parazgjedhur për ID-në dhe telefonuesit e bezdisshëm"</string>
    <string name="role_call_screening_short_label" msgid="7596133131034442273">"Aplikacioni për ID-në e telefonuesit dhe telefonuesit e bezdisshëm"</string>
    <string name="role_call_screening_description" msgid="4470066768170089758">"Aplikacionet që të lejojnë të identifikosh telefonatat, të bllokosh komunikimet e padëshiruara dhe thirrjet robotike si dhe të vendosësh në listën e ndalimeve numrat e padëshiruar"</string>
    <string name="role_call_screening_request_title" msgid="4775643776524356653">"Dëshiron të caktosh <xliff:g id="APP_NAME">%1$s</xliff:g> si aplikacionin e parazgjedhur për ID-në e telefonuesit dhe telefonuesit e bezdisshëm?"</string>
    <string name="role_call_screening_request_description" msgid="7788142583532880646">"Nuk ka nevojë për asnjë autorizim"</string>
    <string name="request_role_current_default" msgid="7512045433655289638">"Parazgjedhja aktuale"</string>
    <string name="request_role_dont_ask_again" msgid="6250680190065090205">"Mos pyet më"</string>
    <string name="request_role_set_as_default" msgid="5706081295230541240">"Cakto si parazgjedhje"</string>
    <string name="default_app_search_keyword" msgid="6938709626391437391">"aplikacionet e parazgjedhura"</string>
    <string name="settings_button" msgid="4747434541214595321">"Cilësimet"</string>
    <string name="default_apps" msgid="8554530939151957828">"Aplikacionet e parazgjedhura"</string>
    <string name="no_default_apps" msgid="5642715159090903032">"Asnjë aplikacion i parazgjedhur"</string>
    <string name="default_apps_more" msgid="3908067305593075127">"Parazgjedhje të tjera"</string>
    <string name="default_apps_manage_domain_urls" msgid="3146379064445013719">"Lidhjet po hapen"</string>
    <string name="default_apps_for_work" msgid="8582151955372061208">"Të parazgjedhura për punën"</string>
    <string name="default_app_none" msgid="7671097769303174666">"Asnjë"</string>
    <string name="default_app_system_default" msgid="3870203641514466948">"(Parazgjedhja e sistemit)"</string>
    <string name="default_app_no_apps" msgid="5344668465735677271">"Nuk ka aplikacione"</string>
    <string name="car_default_app_selected" msgid="2813270284225505741">"Zgjedhur"</string>
    <string name="car_default_app_selected_with_info" msgid="5067890906522338747">"Zgjedhur - <xliff:g id="ADDITIONAL_INFO">%1$s</xliff:g>"</string>
    <string name="special_app_access_search_keyword" msgid="462008045110320714">"qasje e veçantë e aplikacionit"</string>
    <string name="special_app_access" msgid="2561673957499408877">"Qasje e veçantë aplikacioni"</string>
    <string name="no_special_app_access" msgid="994977666694457811">"Jo qasje e veçantë aplikacioni"</string>
    <string name="special_app_access_no_apps" msgid="3934763650592564818">"Nuk ka aplikacione"</string>
    <string name="home_missing_work_profile_support" msgid="1439466272746259937">"Profili i punës nuk mbështetet"</string>
    <string name="encryption_unaware_confirmation_message" msgid="1366058948707595596">"Shënim: Nëse e rinis pajisjen dhe ke caktuar një kyçje të ekranit, ky aplikacion nuk mund të niset derisa ta shkyçësh pajisjen."</string>
    <string name="assistant_confirmation_message" msgid="4529925223796676824">"Asistenti do të jetë në gjendje të lexojë informacion rreth aplikacioneve në përdorim në sistemin tënd, duke përfshirë informacionin e dukshëm në ekran ose të qasshëm brenda aplikacioneve."</string>
    <string name="incident_report_channel_name" msgid="2405001892012870358">"Ndaj të dhënat e korrigjimit"</string>
    <string name="incident_report_notification_title" msgid="8506385602505147862">"Të ndahen të dhënat e detajuara të korrigjimit?"</string>
    <string name="incident_report_notification_text" msgid="8316657912290049576">"<xliff:g id="APP_NAME">%1$s</xliff:g> dëshiron të ngarkojë informacionin e korrigjimit."</string>
    <string name="incident_report_dialog_title" msgid="6147075171471634629">"Ndaj të dhënat e korrigjimit"</string>
    <string name="incident_report_dialog_intro" msgid="153446034925770956">"Sistemi ka zbuluar një problem."</string>
    <string name="incident_report_dialog_text" msgid="6838105320223101131">"<xliff:g id="APP_NAME_0">%1$s</xliff:g> kërkon të ngarkojë një raport të defekteve në kod nga kjo pajisje të regjistruar më <xliff:g id="DATE">%2$s</xliff:g> në <xliff:g id="TIME">%3$s</xliff:g>. Raportet e defekteve në kod përfshijnë informacione personale rreth pajisjes sate ose të regjistruara nga aplikacionet, për shembull emrat e përdoruesve, të dhënat e vendndodhjes, identifikuesit e pajisjeve, si dhe informacione të rrjetit. Ndaji raportet e defekteve në kod vetëm me personat dhe aplikacionet që i beson me këtë informacion. Të lejohet <xliff:g id="APP_NAME_1">%4$s</xliff:g> të ngarkojë një raport të defekteve në kod?"</string>
    <string name="incident_report_error_dialog_text" msgid="1001752000696958519">"Kishte një gabim me përpunimin e raportit të defekteve në kod për <xliff:g id="APP_NAME">%1$s</xliff:g>. Kështu që ndarja e të dhënave të detajuara të korrigjimit është refuzuar. Na vjen keq për ndërprerjen."</string>
    <string name="incident_report_dialog_allow_label" msgid="6863130835544805205">"Lejo"</string>
    <string name="incident_report_dialog_deny_label" msgid="1297192379930944676">"Refuzo"</string>
    <string name="adjust_user_sensitive_title" msgid="979740627674332095">"Cilësimet e përparuara"</string>
    <string name="menu_adjust_user_sensitive" msgid="9016544530763156678">"Cilësimet e përparuara"</string>
    <string name="adjust_user_sensitive_globally_title" msgid="4596006254112905767">"Shfaq përdorimin e aplikacioneve të sistemit"</string>
    <string name="adjust_user_sensitive_globally_summary" msgid="4193481017313015238">"Shfaq përdorimin e lejeve nga aplikacionet e sistemit në shiritin e statusit, në panel dhe në vende të tjera"</string>
    <string name="adjust_user_sensitive_per_app_header" msgid="1372152438971168364">"Thekso përdorimin për sa më poshtë"</string>
    <string name="assistant_record_audio_user_sensitive_title" msgid="5382972366928946381">"Shfaq zbulimin e aktivizimit të \"Asistentit\""</string>
    <string name="assistant_record_audio_user_sensitive_summary" msgid="6852572549436960848">"Shfaq ikonën në shiritin e statusit kur përdoret mikrofoni për të aktivizuar asistentin me zë"</string>
    <string name="permgrouprequest_storage_isolated" msgid="8503400511548542256">"Të lejohet që &lt;b&gt;<xliff:g id="APP_NAME">%1$s</xliff:g>&lt;/b&gt; të lexojë skedarët e medias së kësaj pajisjeje?"</string>
    <string name="permgrouprequest_contacts" msgid="1493445560009228831">"Të lejohet që &lt;b&gt;<xliff:g id="APP_NAME">%1$s</xliff:g>&lt;/b&gt; të ketë qasje te kontaktet e tua?"</string>
    <string name="permgrouprequest_location" msgid="4367626296074714965">"Të lejohet që &lt;b&gt;<xliff:g id="APP_NAME">%1$s</xliff:g>&lt;/b&gt; të ketë qasje te vendndodhja e kësaj pajisjeje?"</string>
    <string name="permgrouprequestdetail_location" msgid="4985222951894409507">"Aplikacioni do të ketë qasje te vendndodhja vetëm kur po e përdor aplikacionin"</string>
    <string name="permgroupbackgroundrequest_location" msgid="629669511579262660">"Të lejohet që &lt;b&gt;<xliff:g id="APP_NAME">%1$s</xliff:g>&lt;/b&gt; të ketë qasje te vendndodhja e kësaj pajisjeje?"</string>
    <string name="permgroupbackgroundrequestdetail_location" msgid="662062069425575543">"Ky aplikacion mund të dëshirojë të ketë qasje në vendndodhjen tënde gjatë gjithë kohës, edhe kur nuk po e përdor aplikacionin. "<annotation id="link">"Lejoje te cilësimet"</annotation>"."</string>
    <string name="permgroupupgraderequest_location" msgid="8084292647416835405">"Do ta ndryshosh qasjen për vendndodhjen për &lt;b&gt;<xliff:g id="APP_NAME">%1$s</xliff:g>&lt;/b&gt;?"</string>
    <string name="permgroupupgraderequestdetail_location" msgid="7847444194059562705">"Ky aplikacion dëshiron të ketë qasje në vendndodhjen tënde gjatë gjithë kohës, edhe kur nuk po e përdor aplikacionin. "<annotation id="link">"Lejoje te cilësimet"</annotation>"."</string>
    <string name="permgrouprequest_calendar" msgid="254840812783503926">"Të lejohet që &lt;b&gt;<xliff:g id="APP_NAME">%1$s</xliff:g>&lt;/b&gt; të ketë qasje te kalendari yt?"</string>
    <string name="permgrouprequest_sms" msgid="2622312529683649944">"Të lejohet që &lt;b&gt;<xliff:g id="APP_NAME">%1$s</xliff:g>&lt;/b&gt; të dërgojë dhe të shikojë mesazhet SMS?"</string>
    <string name="permgrouprequest_storage" msgid="1092300826793175064">"Të lejohet që &lt;b&gt;<xliff:g id="APP_NAME">%1$s</xliff:g>&lt;/b&gt; të ketë qasje te fotografitë, media dhe skedarët në pajisjen tënde?"</string>
    <string name="permgrouprequest_microphone" msgid="3490533265167914830">"Të lejohet që &lt;b&gt;<xliff:g id="APP_NAME">%1$s</xliff:g>&lt;/b&gt; të regjistrojë audio?"</string>
    <string name="permgrouprequest_activityRecognition" msgid="6217921552252496983">"Të lejohet që &lt;b&gt;<xliff:g id="APP_NAME">%1$s</xliff:g>&lt;/b&gt; të ketë qasje në aktivitetin tënd fizik?"</string>
    <string name="permgrouprequest_camera" msgid="5379726026447957660">"Të lejohet që &lt;b&gt;<xliff:g id="APP_NAME">%1$s</xliff:g>&lt;/b&gt; të nxjerrë fotografi dhe të regjistrojë video?"</string>
    <string name="permgrouprequest_calllog" msgid="8654341234544121138">"Të lejohet &lt;b&gt;<xliff:g id="APP_NAME">%1$s</xliff:g>&lt;/b&gt; të ketë qasje në evidencat e tua të telefonatave?"</string>
    <string name="permgrouprequest_phone" msgid="6240218310343431124">"Të lejohet që &lt;b&gt;<xliff:g id="APP_NAME">%1$s</xliff:g>&lt;/b&gt; të kryejë dhe të menaxhojë telefonata?"</string>
    <string name="permgrouprequest_sensors" msgid="1939578702884234985">"Të lejohet që &lt;b&gt;<xliff:g id="APP_NAME">%1$s</xliff:g>&lt;/b&gt; të ketë qasje te të dhënat e sensorëve rreth shenjave të tua jetësore?"</string>
    <string name="auto_granted_permissions" msgid="5726065128917092357">"Lejet e kontrolluara"</string>
    <string name="auto_granted_location_permission_notification_title" msgid="5058977868989759266">"Një aplikacion mund të ketë qasje te vendndodhja"</string>
    <string name="auto_granted_permission_notification_body" msgid="6650181834574213734">"<xliff:g id="APP_NAME">%s</xliff:g> tani mund të ketë qasje te vendndodhja jote. Kontakto me administratorin e teknologjisë së informacionit për të mësuar më shumë."</string>
</resources><|MERGE_RESOLUTION|>--- conflicted
+++ resolved
@@ -105,37 +105,10 @@
     <string name="app_permission_button_deny" msgid="5716368368650638408">"Refuzo"</string>
     <string name="app_permission_title" msgid="2453000050669052385">"Autorizim te <xliff:g id="PERM">%1$s</xliff:g>"</string>
     <string name="app_permission_header" msgid="228974007660007656">"Qasja te <xliff:g id="PERM">%1$s</xliff:g> për këtë aplikacion"</string>
-<<<<<<< HEAD
-    <string name="app_permission_footer_app_permissions_link" msgid="8033278634020892918">"Shiko të gjitha lejet e aplikacionit \"<xliff:g id="APP">%1$s</xliff:g>\""</string>
-    <string name="app_permission_footer_permission_apps_link" msgid="8759141212929298774">"Shiko të gjitha aplikacionet me këtë leje"</string>
-    <string name="auto_revoke_label" msgid="8755748230070160969">"Hiq lejet nëse aplikacioni nuk është përdorur"</string>
-    <string name="auto_revoke_summary" msgid="308686883215278993">"Për të mbrojtur të dhënat e tua, lejet për këtë aplikacion do të hiqen nëse aplikacioni nuk përdoret për disa muaj."</string>
-    <string name="auto_revoke_summary_with_permissions" msgid="5460568151204648005">"Për të mbrojtur të dhënat e tua, nëse aplikacioni nuk është përdorur për disa muaj, lejet e mëposhtme do të hiqen: <xliff:g id="PERMS">%1$s</xliff:g>"</string>
-    <string name="auto_revoked_apps_page_summary" msgid="2780912986594704165">"Për të mbrojtur të dhënat e tua, lejet janë hequr nga aplikacionet që nuk i ke përdorur për disa muaj."</string>
-    <string name="auto_revoke_open_app_message" msgid="7159193262034433811">"Nëse dëshiron t\'i lejosh përsëri lejet, hap aplikacionin."</string>
-    <string name="auto_revoke_disabled" msgid="4480748641016277290">"Heqja automatike aktualisht është çaktivizuar për këtë aplikacion."</string>
-    <string name="auto_revocable_permissions_none" msgid="2908881351941596829">"Aktualisht nuk janë dhënë leje të revokueshme automatikisht"</string>
-    <string name="auto_revocable_permissions_one" msgid="8790555940010364058">"Leja për \"<xliff:g id="PERM">%1$s</xliff:g>\" do të hiqet."</string>
-    <string name="auto_revocable_permissions_two" msgid="1931722576733672966">"Lejet <xliff:g id="PERM_0">%1$s</xliff:g> dhe <xliff:g id="PERM_1">%2$s</xliff:g> do të hiqen."</string>
-    <string name="auto_revocable_permissions_many" msgid="1091636791684380583">"Lejet që do të hiqen: <xliff:g id="PERMS">%1$s</xliff:g>."</string>
-    <string name="auto_manage_title" msgid="4059499629753336321">"Menaxho automatikisht lejet"</string>
-    <string name="off" msgid="4561379152328580345">"Joaktiv"</string>
-    <string name="auto_revoked_app_summary_one" msgid="8225130145550153436">"Leja për \"<xliff:g id="PERMISSION_NAME">%s</xliff:g>\" është hequr"</string>
-    <string name="auto_revoked_app_summary_two" msgid="7221373533369007890">"<xliff:g id="PERMISSION_NAME_0">%1$s</xliff:g> dhe <xliff:g id="PERMISSION_NAME_1">%2$s</xliff:g> leje janë hequr"</string>
-    <string name="auto_revoked_app_summary_many" msgid="7190907278970377826">"<xliff:g id="PERMISSION_NAME">%1$s</xliff:g> dhe <xliff:g id="NUMBER">%2$s</xliff:g> leje të tjera janë hequr"</string>
-    <string name="last_opened_category_title" msgid="4204626487716958146">"Hapur për herë të fundit më shumë se <xliff:g id="NUMBER">%s</xliff:g> muaj më parë"</string>
-    <string name="last_opened_summary" msgid="8038737442154732">"Aplikacioni është hapur së fundi më <xliff:g id="DATE">%s</xliff:g>"</string>
-    <string name="last_opened_summary_short" msgid="403134890404955437">"Hapur së fundi më <xliff:g id="DATE">%s</xliff:g>"</string>
-    <string name="app_permission_footer_special_file_access" msgid="2257708354000512325">"Nëse lejon menaxhimin e të gjithë skedarëve, ky aplikacion mund të ketë qasje, modifikojë dhe fshijë çdo skedar në hapësirën ruajtëse të përbashkët në këtë pajisje ose pajisjet me hapësirë ruajtëse të lidhur. Aplikacioni mund të ketë qasje te skedarët pa të pyetur."</string>
-    <string name="special_file_access_dialog" msgid="7325467268782278105">"Të lejohet që ky aplikacion të qaset, modifikojë dhe fshijë skedarët në pajisje ose në çdo pajisje me hapësirë ruajtëse të lidhur? Ky aplikacion mund të ketë qasje te skedarët pa të pyetur."</string>
-    <string name="permission_description_summary_generic" msgid="5479202003136667039">"Aplikacioneve me këtë autorizim u lejohet <xliff:g id="DESCRIPTION">%1$s</xliff:g>"</string>
-    <string name="permission_description_summary_activity_recognition" msgid="7914828358811635600">"Aplikacionet me këtë leje mund të kenë qasje tek aktiviteti yt fizik, si: ecja në këmbë, me biçikletë, me makinë, numërimi i hapave etj."</string>
-=======
     <string name="app_permission_footer_app_permissions_link" msgid="8033278634020892918">"Shiko të gjitha autorizimet e <xliff:g id="APP">%1$s</xliff:g>"</string>
     <string name="app_permission_footer_permission_apps_link" msgid="8759141212929298774">"Shiko të gjitha aplikacionet me këtë autorizim"</string>
     <string name="permission_description_summary_generic" msgid="5479202003136667039">"Aplikacionet me këtë autorizim mund <xliff:g id="DESCRIPTION">%1$s</xliff:g>"</string>
     <string name="permission_description_summary_activity_recognition" msgid="7914828358811635600">"Aplikacionet me këtë leje mund të kenë qasje tek aktiviteti yt fizik, si ecja në këmbë, me biçikletë, me makinë, numërimi i hapave etj."</string>
->>>>>>> b2e8ee77
     <string name="permission_description_summary_calendar" msgid="2846128908236787586">"Aplikacionet me këtë autorizim mund të kenë qasje te kalendari yt"</string>
     <string name="permission_description_summary_call_log" msgid="2429916962093948340">"Aplikacionet me këtë autorizim mund të lexojnë dhe të shkruajnë në evidencën e telefonatave të telefonit"</string>
     <string name="permission_description_summary_camera" msgid="6699611334403400091">"Aplikacionet me këtë autorizim mund të nxjerrin fotografi dhe të regjistrojnë video"</string>
