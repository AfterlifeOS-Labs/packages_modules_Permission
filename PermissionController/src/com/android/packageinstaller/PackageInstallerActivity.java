/*
**
** Copyright 2007, The Android Open Source Project
**
** Licensed under the Apache License, Version 2.0 (the "License");
** you may not use this file except in compliance with the License.
** You may obtain a copy of the License at
**
**     http://www.apache.org/licenses/LICENSE-2.0
**
** Unless required by applicable law or agreed to in writing, software
** distributed under the License is distributed on an "AS IS" BASIS,
** WITHOUT WARRANTIES OR CONDITIONS OF ANY KIND, either express or implied.
** See the License for the specific language governing permissions and
** limitations under the License.
*/
package com.android.packageinstaller;

import android.Manifest;
import android.app.AlertDialog;
import android.app.AppGlobals;
import android.app.AppOpsManager;
import android.app.Dialog;
import android.app.DialogFragment;
import android.app.Fragment;
import android.app.FragmentTransaction;
import android.content.ActivityNotFoundException;
import android.content.ContentResolver;
import android.content.Context;
import android.content.DialogInterface;
import android.content.Intent;
import android.content.pm.ApplicationInfo;
import android.content.pm.IPackageManager;
import android.content.pm.PackageInfo;
import android.content.pm.PackageInstaller;
import android.content.pm.PackageManager;
import android.content.pm.PackageManager.NameNotFoundException;
import android.content.pm.PackageParser;
import android.content.pm.PackageUserState;
import android.net.Uri;
import android.os.Build;
import android.os.Bundle;
import android.os.Process;
import android.os.UserManager;
import android.provider.Settings;
import android.support.annotation.NonNull;
import android.support.annotation.StringRes;
import android.support.v4.view.ViewPager;
import android.util.Log;
import android.view.LayoutInflater;
import android.view.View;
import android.view.View.OnClickListener;
import android.view.ViewGroup;
import android.widget.AppSecurityPermissions;
import android.widget.Button;
import android.widget.TabHost;
import android.widget.TextView;

import com.android.packageinstaller.permission.ui.OverlayTouchActivity;

import java.io.File;

/**
 * This activity is launched when a new application is installed via side loading
 * The package is first parsed and the user is notified of parse errors via a dialog.
 * If the package is successfully parsed, the user is notified to turn on the install unknown
 * applications setting. A memory check is made at this point and the user is notified of out
 * of memory conditions if any. If the package is already existing on the device,
 * a confirmation dialog (to replace the existing package) is presented to the user.
 * Based on the user response the package is then installed by launching InstallAppConfirm
 * sub activity. All state transitions are handled in this activity
 */
public class PackageInstallerActivity extends OverlayTouchActivity implements OnClickListener {
    private static final String TAG = "PackageInstaller";

    private static final int REQUEST_TRUST_EXTERNAL_SOURCE = 1;

    static final String SCHEME_PACKAGE = "package";

    static final String EXTRA_CALLING_PACKAGE = "EXTRA_CALLING_PACKAGE";
    static final String EXTRA_ORIGINAL_SOURCE_INFO = "EXTRA_ORIGINAL_SOURCE_INFO";
    private static final String ALLOW_UNKNOWN_SOURCES_KEY =
            PackageInstallerActivity.class.getName() + "ALLOW_UNKNOWN_SOURCES_KEY";

    private int mSessionId = -1;
    private Uri mPackageURI;
    private Uri mOriginatingURI;
    private Uri mReferrerURI;
    private int mOriginatingUid = PackageInstaller.SessionParams.UID_UNKNOWN;
    private String mOriginatingPackage; // The package name corresponding to #mOriginatingUid

    private boolean localLOGV = false;
    PackageManager mPm;
    IPackageManager mIpm;
    AppOpsManager mAppOpsManager;
    UserManager mUserManager;
    PackageInstaller mInstaller;
    PackageInfo mPkgInfo;
    String mCallingPackage;
    ApplicationInfo mSourceInfo;

    // ApplicationInfo object primarily used for already existing applications
    private ApplicationInfo mAppInfo = null;

    // Buttons to indicate user acceptance
    private Button mOk;
    private Button mCancel;
    CaffeinatedScrollView mScrollView = null;
    private boolean mOkCanInstall = false;

    private PackageUtil.AppSnippet mAppSnippet;

    static final String PREFS_ALLOWED_SOURCES = "allowed_sources";

    private static final String TAB_ID_ALL = "all";
    private static final String TAB_ID_NEW = "new";

    // Dialog identifiers used in showDialog
    private static final int DLG_BASE = 0;
    private static final int DLG_PACKAGE_ERROR = DLG_BASE + 2;
    private static final int DLG_OUT_OF_SPACE = DLG_BASE + 3;
    private static final int DLG_INSTALL_ERROR = DLG_BASE + 4;
    private static final int DLG_UNKNOWN_SOURCES_RESTRICTED_FOR_USER = DLG_BASE + 5;
    private static final int DLG_ANONYMOUS_SOURCE = DLG_BASE + 6;
    private static final int DLG_NOT_SUPPORTED_ON_WEAR = DLG_BASE + 7;
    private static final int DLG_EXTERNAL_SOURCE_BLOCKED = DLG_BASE + 8;
    private static final int DLG_INSTALL_APPS_RESTRICTED_FOR_USER = DLG_BASE + 9;

    // If unknown sources are temporary allowed
    private boolean mAllowUnknownSources;

    // Would the mOk button be enabled if this activity would be resumed
    private boolean mEnableOk;

    private void startInstallConfirm() {
        // We might need to show permissions, load layout with permissions
        if (mAppInfo != null) {
            bindUi(R.layout.install_confirm_perm_update, true);
        } else {
            bindUi(R.layout.install_confirm_perm, true);
        }

        ((TextView) findViewById(R.id.install_confirm_question))
                .setText(R.string.install_confirm_question);
        TabHost tabHost = (TabHost)findViewById(android.R.id.tabhost);
        tabHost.setup();
        ViewPager viewPager = (ViewPager)findViewById(R.id.pager);
        TabsAdapter adapter = new TabsAdapter(this, tabHost, viewPager);
        // If the app supports runtime permissions the new permissions will
        // be requested at runtime, hence we do not show them at install.
        boolean supportsRuntimePermissions = mPkgInfo.applicationInfo.targetSdkVersion
                >= Build.VERSION_CODES.M;
        boolean permVisible = false;
        mScrollView = null;
        mOkCanInstall = false;
        int msg = 0;

        AppSecurityPermissions perms = new AppSecurityPermissions(this, mPkgInfo);
        final int N = perms.getPermissionCount(AppSecurityPermissions.WHICH_ALL);
        if (mAppInfo != null) {
            msg = (mAppInfo.flags & ApplicationInfo.FLAG_SYSTEM) != 0
                    ? R.string.install_confirm_question_update_system
                    : R.string.install_confirm_question_update;
            mScrollView = new CaffeinatedScrollView(this);
            mScrollView.setFillViewport(true);
            boolean newPermissionsFound = false;
            if (!supportsRuntimePermissions) {
                newPermissionsFound =
                        (perms.getPermissionCount(AppSecurityPermissions.WHICH_NEW) > 0);
                if (newPermissionsFound) {
                    permVisible = true;
                    mScrollView.addView(perms.getPermissionsView(
                            AppSecurityPermissions.WHICH_NEW));
                }
            }
            if (!supportsRuntimePermissions && !newPermissionsFound) {
                LayoutInflater inflater = (LayoutInflater)getSystemService(
                        Context.LAYOUT_INFLATER_SERVICE);
                TextView label = (TextView)inflater.inflate(R.layout.label, null);
                label.setText(R.string.no_new_perms);
                mScrollView.addView(label);
            }
            adapter.addTab(tabHost.newTabSpec(TAB_ID_NEW).setIndicator(
                    getText(R.string.newPerms)), mScrollView);
        }
        if (!supportsRuntimePermissions && N > 0) {
            permVisible = true;
            LayoutInflater inflater = (LayoutInflater)getSystemService(
                    Context.LAYOUT_INFLATER_SERVICE);
            View root = inflater.inflate(R.layout.permissions_list, null);
            if (mScrollView == null) {
                mScrollView = (CaffeinatedScrollView)root.findViewById(R.id.scrollview);
            }
            ((ViewGroup)root.findViewById(R.id.permission_list)).addView(
                        perms.getPermissionsView(AppSecurityPermissions.WHICH_ALL));
            adapter.addTab(tabHost.newTabSpec(TAB_ID_ALL).setIndicator(
                    getText(R.string.allPerms)), root);
        }
        if (!permVisible) {
            if (mAppInfo != null) {
                // This is an update to an application, but there are no
                // permissions at all.
                msg = (mAppInfo.flags & ApplicationInfo.FLAG_SYSTEM) != 0
                        ? R.string.install_confirm_question_update_system_no_perms
                        : R.string.install_confirm_question_update_no_perms;
            } else {
                // This is a new application with no permissions.
                msg = R.string.install_confirm_question_no_perms;
            }

            // We do not need to show any permissions, load layout without permissions
            bindUi(R.layout.install_confirm, true);
            mScrollView = null;
        }
        if (msg != 0) {
            ((TextView)findViewById(R.id.install_confirm_question)).setText(msg);
        }
        if (mScrollView == null) {
            // There is nothing to scroll view, so the ok button is immediately
            // set to install.
            mOk.setText(R.string.install);
            mOkCanInstall = true;
        } else {
            mScrollView.setFullScrollAction(new Runnable() {
                @Override
                public void run() {
                    mOk.setText(R.string.install);
                    mOkCanInstall = true;
                }
            });
        }
    }

    /**
     * Replace any dialog shown by the dialog with the one for the given {@link #createDialog id}.
     *
     * @param id The dialog type to add
     */
    private void showDialogInner(int id) {
        FragmentTransaction transaction = getFragmentManager().beginTransaction();

        Fragment currentDialog = getFragmentManager().findFragmentByTag("dialog");
        if (currentDialog != null) {
            transaction.remove(currentDialog);
        }

        Fragment newDialog = createDialog(id);

        if (newDialog != null) {
            transaction.add(newDialog, "dialog");
        }

        transaction.commitNowAllowingStateLoss();
    }

    /**
     * Create a new dialog.
     *
     * @param id The id of the dialog (determines dialog type)
     *
     * @return The dialog
     */
    private DialogFragment createDialog(int id) {
        switch (id) {
            case DLG_PACKAGE_ERROR:
                return SimpleErrorDialog.newInstance(R.string.Parse_error_dlg_text);
            case DLG_OUT_OF_SPACE:
                return OutOfSpaceDialog.newInstance(
                        mPm.getApplicationLabel(mPkgInfo.applicationInfo));
            case DLG_INSTALL_ERROR:
                return InstallErrorDialog.newInstance(
                        mPm.getApplicationLabel(mPkgInfo.applicationInfo));
            case DLG_NOT_SUPPORTED_ON_WEAR:
                return NotSupportedOnWearDialog.newInstance();
            case DLG_INSTALL_APPS_RESTRICTED_FOR_USER:
                return SimpleErrorDialog.newInstance(
                        R.string.install_apps_user_restriction_dlg_text);
            case DLG_UNKNOWN_SOURCES_RESTRICTED_FOR_USER:
                return SimpleErrorDialog.newInstance(
                        R.string.unknown_apps_user_restriction_dlg_text);
            case DLG_EXTERNAL_SOURCE_BLOCKED:
                return ExternalSourcesBlockedDialog.newInstance(mOriginatingPackage);
            case DLG_ANONYMOUS_SOURCE:
                return AnonymousSourceDialog.newInstance();
        }
        return null;
    }

    @Override
    public void onActivityResult(int request, int result, Intent data) {
        if (request == REQUEST_TRUST_EXTERNAL_SOURCE && result == RESULT_OK) {
            mAllowUnknownSources = true;

            Fragment currentDialog = getFragmentManager().findFragmentByTag("dialog");
            if (currentDialog != null) {
                getFragmentManager().beginTransaction().remove(currentDialog).commit();
            }

            initiateInstall();
        } else {
            finish();
        }
    }

    private String getPackageNameForUid(int sourceUid) {
        String[] packagesForUid = mPm.getPackagesForUid(sourceUid);
        if (packagesForUid == null) {
            return null;
        }
        if (packagesForUid.length > 1) {
            if (mCallingPackage != null) {
                for (String packageName : packagesForUid) {
                    if (packageName.equals(mCallingPackage)) {
                        return packageName;
                    }
                }
            }
            Log.i(TAG, "Multiple packages found for source uid " + sourceUid);
        }
        return packagesForUid[0];
    }

    private boolean isInstallRequestFromUnknownSource(Intent intent) {
        if (mCallingPackage != null && intent.getBooleanExtra(
                Intent.EXTRA_NOT_UNKNOWN_SOURCE, false)) {
            if (mSourceInfo != null) {
                if ((mSourceInfo.privateFlags & ApplicationInfo.PRIVATE_FLAG_PRIVILEGED)
                        != 0) {
                    // Privileged apps can bypass unknown sources check if they want.
                    return false;
                }
            }
        }
        return true;
    }

    private void initiateInstall() {
        String pkgName = mPkgInfo.packageName;
        // Check if there is already a package on the device with this name
        // but it has been renamed to something else.
        String[] oldName = mPm.canonicalToCurrentPackageNames(new String[] { pkgName });
        if (oldName != null && oldName.length > 0 && oldName[0] != null) {
            pkgName = oldName[0];
            mPkgInfo.packageName = pkgName;
            mPkgInfo.applicationInfo.packageName = pkgName;
        }
        // Check if package is already installed. display confirmation dialog if replacing pkg
        try {
            // This is a little convoluted because we want to get all uninstalled
            // apps, but this may include apps with just data, and if it is just
            // data we still want to count it as "installed".
            mAppInfo = mPm.getApplicationInfo(pkgName,
                    PackageManager.MATCH_UNINSTALLED_PACKAGES);
            if ((mAppInfo.flags&ApplicationInfo.FLAG_INSTALLED) == 0) {
                mAppInfo = null;
            }
        } catch (NameNotFoundException e) {
            mAppInfo = null;
        }

        startInstallConfirm();
    }

    void setPmResult(int pmResult) {
        Intent result = new Intent();
        result.putExtra(Intent.EXTRA_INSTALL_RESULT, pmResult);
        setResult(pmResult == PackageManager.INSTALL_SUCCEEDED
                ? RESULT_OK : RESULT_FIRST_USER, result);
    }

    @Override
    protected void onCreate(Bundle icicle) {
        super.onCreate(icicle);

        if (icicle != null) {
            mAllowUnknownSources = icicle.getBoolean(ALLOW_UNKNOWN_SOURCES_KEY);
        }

        mPm = getPackageManager();
        mIpm = AppGlobals.getPackageManager();
        mAppOpsManager = (AppOpsManager) getSystemService(Context.APP_OPS_SERVICE);
        mInstaller = mPm.getPackageInstaller();
        mUserManager = (UserManager) getSystemService(Context.USER_SERVICE);

        final Intent intent = getIntent();

        mCallingPackage = intent.getStringExtra(EXTRA_CALLING_PACKAGE);
        mSourceInfo = intent.getParcelableExtra(EXTRA_ORIGINAL_SOURCE_INFO);
        mOriginatingUid = intent.getIntExtra(Intent.EXTRA_ORIGINATING_UID,
                PackageInstaller.SessionParams.UID_UNKNOWN);
        mOriginatingPackage = (mOriginatingUid != PackageInstaller.SessionParams.UID_UNKNOWN)
                ? getPackageNameForUid(mOriginatingUid) : null;


        final Uri packageUri;

        if (PackageInstaller.ACTION_CONFIRM_PERMISSIONS.equals(intent.getAction())) {
            final int sessionId = intent.getIntExtra(PackageInstaller.EXTRA_SESSION_ID, -1);
            final PackageInstaller.SessionInfo info = mInstaller.getSessionInfo(sessionId);
            if (info == null || !info.sealed || info.resolvedBaseCodePath == null) {
                Log.w(TAG, "Session " + mSessionId + " in funky state; ignoring");
                finish();
                return;
            }

            mSessionId = sessionId;
            packageUri = Uri.fromFile(new File(info.resolvedBaseCodePath));
            mOriginatingURI = null;
            mReferrerURI = null;
        } else {
            mSessionId = -1;
            packageUri = intent.getData();
            mOriginatingURI = intent.getParcelableExtra(Intent.EXTRA_ORIGINATING_URI);
            mReferrerURI = intent.getParcelableExtra(Intent.EXTRA_REFERRER);
        }

        // if there's nothing to do, quietly slip into the ether
        if (packageUri == null) {
            Log.w(TAG, "Unspecified source");
            setPmResult(PackageManager.INSTALL_FAILED_INVALID_URI);
            finish();
            return;
        }

        if (DeviceUtils.isWear(this)) {
            showDialogInner(DLG_NOT_SUPPORTED_ON_WEAR);
            return;
        }

        boolean wasSetUp = processPackageUri(packageUri);
        if (!wasSetUp) {
            return;
        }

        // load dummy layout with OK button disabled until we override this layout in
        // startInstallConfirm
        bindUi(R.layout.install_confirm, false);
        checkIfAllowedAndInitiateInstall();
    }

    @Override
    protected void onResume() {
        super.onResume();

        if (mOk != null) {
            mOk.setEnabled(mEnableOk);
        }
    }

    @Override
    protected void onPause() {
        super.onPause();

        if (mOk != null) {
            // Don't allow the install button to be clicked as there might be overlays
            mOk.setEnabled(false);
        }
    }

    @Override
    protected void onSaveInstanceState(Bundle outState) {
        super.onSaveInstanceState(outState);

        outState.putBoolean(ALLOW_UNKNOWN_SOURCES_KEY, mAllowUnknownSources);
    }

    private void bindUi(int layout, boolean enableOk) {
        setContentView(layout);

        mOk = (Button) findViewById(R.id.ok_button);
        mCancel = (Button)findViewById(R.id.cancel_button);
        mOk.setOnClickListener(this);
        mCancel.setOnClickListener(this);

        mEnableOk = enableOk;
        mOk.setEnabled(enableOk);

        PackageUtil.initSnippetForNewApp(this, mAppSnippet, R.id.app_snippet);
    }

    /**
     * Check if it is allowed to install the package and initiate install if allowed. If not allowed
     * show the appropriate dialog.
     */
    private void checkIfAllowedAndInitiateInstall() {
        // Check for install apps user restriction first.
        final int installAppsRestrictionSource = mUserManager.getUserRestrictionSource(
                UserManager.DISALLOW_INSTALL_APPS, Process.myUserHandle());
        if ((installAppsRestrictionSource & UserManager.RESTRICTION_SOURCE_SYSTEM) != 0) {
            showDialogInner(DLG_INSTALL_APPS_RESTRICTED_FOR_USER);
            return;
        } else if (installAppsRestrictionSource != UserManager.RESTRICTION_NOT_SET) {
            startActivity(new Intent(Settings.ACTION_SHOW_ADMIN_SUPPORT_DETAILS));
            finish();
            return;
        }

        if (mAllowUnknownSources || !isInstallRequestFromUnknownSource(getIntent())) {
            initiateInstall();
        } else {
            // Check for unknown sources restriction
            final int unknownSourcesRestrictionSource = mUserManager.getUserRestrictionSource(
                    UserManager.DISALLOW_INSTALL_UNKNOWN_SOURCES, Process.myUserHandle());
            if ((unknownSourcesRestrictionSource & UserManager.RESTRICTION_SOURCE_SYSTEM) != 0) {
                showDialogInner(DLG_UNKNOWN_SOURCES_RESTRICTED_FOR_USER);
            } else if (unknownSourcesRestrictionSource != UserManager.RESTRICTION_NOT_SET) {
                startActivity(new Intent(Settings.ACTION_SHOW_ADMIN_SUPPORT_DETAILS));
                finish();
            } else {
                handleUnknownSources();
            }
        }
    }

    private void handleUnknownSources() {
        if (mOriginatingPackage == null) {
            Log.i(TAG, "No source found for package " + mPkgInfo.packageName);
            showDialogInner(DLG_ANONYMOUS_SOURCE);
            return;
        }
        // Shouldn't use static constant directly, see b/65534401.
        final int appOpCode =
                AppOpsManager.permissionToOpCode(Manifest.permission.REQUEST_INSTALL_PACKAGES);
        final int appOpMode = mAppOpsManager.checkOpNoThrow(appOpCode,
                mOriginatingUid, mOriginatingPackage);
        switch (appOpMode) {
            case AppOpsManager.MODE_DEFAULT:
<<<<<<< HEAD
                try {
                    int result = mIpm.checkUidPermission(
                            Manifest.permission.REQUEST_INSTALL_PACKAGES, mOriginatingUid);
                    if (result == PackageManager.PERMISSION_GRANTED) {
                        initiateInstall();
                        break;
                    }
                } catch (RemoteException exc) {
                    Log.e(TAG, "Unable to talk to package manager");
                }
                mAppOpsManager.setMode(appOpCode, mOriginatingUid,
=======
                mAppOpsManager.setMode(AppOpsManager.OP_REQUEST_INSTALL_PACKAGES, mOriginatingUid,
>>>>>>> 76f7eda7
                        mOriginatingPackage, AppOpsManager.MODE_ERRORED);
                // fall through
            case AppOpsManager.MODE_ERRORED:
                showDialogInner(DLG_EXTERNAL_SOURCE_BLOCKED);
                break;
            case AppOpsManager.MODE_ALLOWED:
                initiateInstall();
                break;
            default:
                Log.e(TAG, "Invalid app op mode " + appOpMode
                        + " for OP_REQUEST_INSTALL_PACKAGES found for uid " + mOriginatingUid);
                finish();
                break;
        }
    }

    /**
     * Parse the Uri and set up the installer for this package.
     *
     * @param packageUri The URI to parse
     *
     * @return {@code true} iff the installer could be set up
     */
    private boolean processPackageUri(final Uri packageUri) {
        mPackageURI = packageUri;

        final String scheme = packageUri.getScheme();

        switch (scheme) {
            case SCHEME_PACKAGE: {
                try {
                    mPkgInfo = mPm.getPackageInfo(packageUri.getSchemeSpecificPart(),
                            PackageManager.GET_PERMISSIONS
                                    | PackageManager.MATCH_UNINSTALLED_PACKAGES);
                } catch (NameNotFoundException e) {
                }
                if (mPkgInfo == null) {
                    Log.w(TAG, "Requested package " + packageUri.getScheme()
                            + " not available. Discontinuing installation");
                    showDialogInner(DLG_PACKAGE_ERROR);
                    setPmResult(PackageManager.INSTALL_FAILED_INVALID_APK);
                    return false;
                }
                mAppSnippet = new PackageUtil.AppSnippet(mPm.getApplicationLabel(mPkgInfo.applicationInfo),
                        mPm.getApplicationIcon(mPkgInfo.applicationInfo));
            } break;

            case ContentResolver.SCHEME_FILE: {
                File sourceFile = new File(packageUri.getPath());
                PackageParser.Package parsed = PackageUtil.getPackageInfo(this, sourceFile);

                // Check for parse errors
                if (parsed == null) {
                    Log.w(TAG, "Parse error when parsing manifest. Discontinuing installation");
                    showDialogInner(DLG_PACKAGE_ERROR);
                    setPmResult(PackageManager.INSTALL_FAILED_INVALID_APK);
                    return false;
                }
                mPkgInfo = PackageParser.generatePackageInfo(parsed, null,
                        PackageManager.GET_PERMISSIONS, 0, 0, null,
                        new PackageUserState());
                mAppSnippet = PackageUtil.getAppSnippet(this, mPkgInfo.applicationInfo, sourceFile);
            } break;

            default: {
                throw new IllegalArgumentException("Unexpected URI scheme " + packageUri);
            }
        }

        return true;
    }

    @Override
    public void onBackPressed() {
        if (mSessionId != -1) {
            mInstaller.setPermissionsResult(mSessionId, false);
        }
        super.onBackPressed();
    }

    public void onClick(View v) {
        if (v == mOk) {
            if (mOk.isEnabled()) {
                if (mOkCanInstall || mScrollView == null) {
                    if (mSessionId != -1) {
                        mInstaller.setPermissionsResult(mSessionId, true);
                        finish();
                    } else {
                        startInstall();
                    }
                } else {
                    mScrollView.pageScroll(View.FOCUS_DOWN);
                }
            }
        } else if (v == mCancel) {
            // Cancel and finish
            setResult(RESULT_CANCELED);
            if (mSessionId != -1) {
                mInstaller.setPermissionsResult(mSessionId, false);
            }
            finish();
        }
    }

    private void startInstall() {
        // Start subactivity to actually install the application
        Intent newIntent = new Intent();
        newIntent.putExtra(PackageUtil.INTENT_ATTR_APPLICATION_INFO,
                mPkgInfo.applicationInfo);
        newIntent.setData(mPackageURI);
        newIntent.setClass(this, InstallInstalling.class);
        String installerPackageName = getIntent().getStringExtra(
                Intent.EXTRA_INSTALLER_PACKAGE_NAME);
        if (mOriginatingURI != null) {
            newIntent.putExtra(Intent.EXTRA_ORIGINATING_URI, mOriginatingURI);
        }
        if (mReferrerURI != null) {
            newIntent.putExtra(Intent.EXTRA_REFERRER, mReferrerURI);
        }
        if (mOriginatingUid != PackageInstaller.SessionParams.UID_UNKNOWN) {
            newIntent.putExtra(Intent.EXTRA_ORIGINATING_UID, mOriginatingUid);
        }
        if (installerPackageName != null) {
            newIntent.putExtra(Intent.EXTRA_INSTALLER_PACKAGE_NAME,
                    installerPackageName);
        }
        if (getIntent().getBooleanExtra(Intent.EXTRA_RETURN_RESULT, false)) {
            newIntent.putExtra(Intent.EXTRA_RETURN_RESULT, true);
            newIntent.addFlags(Intent.FLAG_ACTIVITY_FORWARD_RESULT);
        }
        if(localLOGV) Log.i(TAG, "downloaded app uri="+mPackageURI);
        startActivity(newIntent);
        finish();
    }

    /**
     * A simple error dialog showing a message
     */
    public static class SimpleErrorDialog extends DialogFragment {
        private static final String MESSAGE_KEY =
                SimpleErrorDialog.class.getName() + "MESSAGE_KEY";

        static SimpleErrorDialog newInstance(@StringRes int message) {
            SimpleErrorDialog dialog = new SimpleErrorDialog();

            Bundle args = new Bundle();
            args.putInt(MESSAGE_KEY, message);
            dialog.setArguments(args);

            return dialog;
        }

        @Override
        public Dialog onCreateDialog(Bundle savedInstanceState) {
            return new AlertDialog.Builder(getActivity())
                    .setMessage(getArguments().getInt(MESSAGE_KEY))
                    .setPositiveButton(R.string.ok, (dialog, which) -> getActivity().finish())
                    .create();
        }
    }

    /**
     * Dialog to show when the source of apk can not be identified
     */
    public static class AnonymousSourceDialog extends DialogFragment {
        static AnonymousSourceDialog newInstance() {
            return new AnonymousSourceDialog();
        }

        @Override
        public Dialog onCreateDialog(Bundle savedInstanceState) {
            return new AlertDialog.Builder(getActivity())
                    .setMessage(R.string.anonymous_source_warning)
                    .setPositiveButton(R.string.anonymous_source_continue,
                            ((dialog, which) -> ((PackageInstallerActivity) getActivity())
                                    .initiateInstall()))
                    .setNegativeButton(R.string.cancel, ((dialog, which) -> getActivity().finish()))
                    .create();
        }

        @Override
        public void onCancel(DialogInterface dialog) {
            getActivity().finish();
        }
    }

    /**
     * An error dialog shown when the app is not supported on wear
     */
    public static class NotSupportedOnWearDialog extends SimpleErrorDialog {
        static SimpleErrorDialog newInstance() {
            return SimpleErrorDialog.newInstance(R.string.wear_not_allowed_dlg_text);
        }

        @Override
        public void onCancel(DialogInterface dialog) {
            getActivity().setResult(RESULT_OK);
            getActivity().finish();
        }
    }

    /**
     * An error dialog shown when the device is out of space
     */
    public static class OutOfSpaceDialog extends AppErrorDialog {
        static AppErrorDialog newInstance(@NonNull CharSequence applicationLabel) {
            OutOfSpaceDialog dialog = new OutOfSpaceDialog();
            dialog.setArgument(applicationLabel);
            return dialog;
        }

        @Override
        protected Dialog createDialog(@NonNull CharSequence argument) {
            String dlgText = getString(R.string.out_of_space_dlg_text, argument);
            return new AlertDialog.Builder(getActivity())
                    .setMessage(dlgText)
                    .setPositiveButton(R.string.manage_applications, (dialog, which) -> {
                        // launch manage applications
                        Intent intent = new Intent("android.intent.action.MANAGE_PACKAGE_STORAGE");
                        intent.setFlags(Intent.FLAG_ACTIVITY_NEW_TASK);
                        startActivity(intent);
                        getActivity().finish();
                    })
                    .setNegativeButton(R.string.cancel, (dialog, which) -> getActivity().finish())
                    .create();
        }
    }

    /**
     * A generic install-error dialog
     */
    public static class InstallErrorDialog extends AppErrorDialog {
        static AppErrorDialog newInstance(@NonNull CharSequence applicationLabel) {
            InstallErrorDialog dialog = new InstallErrorDialog();
            dialog.setArgument(applicationLabel);
            return dialog;
        }

        @Override
        protected Dialog createDialog(@NonNull CharSequence argument) {
            return new AlertDialog.Builder(getActivity())
                    .setNeutralButton(R.string.ok, (dialog, which) -> getActivity().finish())
                    .setMessage(getString(R.string.install_failed_msg, argument))
                    .create();
        }
    }

    /**
     * An error dialog shown when external sources are not allowed
     */
    public static class ExternalSourcesBlockedDialog extends AppErrorDialog {
        static AppErrorDialog newInstance(@NonNull String originationPkg) {
            ExternalSourcesBlockedDialog dialog = new ExternalSourcesBlockedDialog();
            dialog.setArgument(originationPkg);
            return dialog;
        }

        @Override
        protected Dialog createDialog(@NonNull CharSequence argument) {
            try {
                PackageManager pm = getActivity().getPackageManager();

                ApplicationInfo sourceInfo = pm.getApplicationInfo(argument.toString(), 0);

                return new AlertDialog.Builder(getActivity())
                        .setTitle(pm.getApplicationLabel(sourceInfo))
                        .setIcon(pm.getApplicationIcon(sourceInfo))
                        .setMessage(R.string.untrusted_external_source_warning)
                        .setPositiveButton(R.string.external_sources_settings,
                                (dialog, which) -> {
                                    Intent settingsIntent = new Intent();
                                    settingsIntent.setAction(
                                            Settings.ACTION_MANAGE_UNKNOWN_APP_SOURCES);
                                    final Uri packageUri = Uri.parse("package:" + argument);
                                    settingsIntent.setData(packageUri);
                                    try {
                                        getActivity().startActivityForResult(settingsIntent,
                                                REQUEST_TRUST_EXTERNAL_SOURCE);
                                    } catch (ActivityNotFoundException exc) {
                                        Log.e(TAG, "Settings activity not found for action: "
                                                + Settings.ACTION_MANAGE_UNKNOWN_APP_SOURCES);
                                    }
                                })
                        .setNegativeButton(R.string.cancel,
                                (dialog, which) -> getActivity().finish())
                        .create();
            } catch (NameNotFoundException e) {
                Log.e(TAG, "Did not find app info for " + argument);
                getActivity().finish();
                return null;
            }
        }
    }

    /**
     * Superclass for all error dialogs. Stores a single CharSequence argument
     */
    public abstract static class AppErrorDialog extends DialogFragment {
        private static final String ARGUMENT_KEY = AppErrorDialog.class.getName() + "ARGUMENT_KEY";

        protected void setArgument(@NonNull CharSequence argument) {
            Bundle args = new Bundle();
            args.putCharSequence(ARGUMENT_KEY, argument);
            setArguments(args);
        }

        protected abstract Dialog createDialog(@NonNull CharSequence argument);

        @Override
        public Dialog onCreateDialog(Bundle savedInstanceState) {
            return createDialog(getArguments().getString(ARGUMENT_KEY));
        }

        @Override
        public void onCancel(DialogInterface dialog) {
            getActivity().finish();
        }
    }
}<|MERGE_RESOLUTION|>--- conflicted
+++ resolved
@@ -525,21 +525,7 @@
                 mOriginatingUid, mOriginatingPackage);
         switch (appOpMode) {
             case AppOpsManager.MODE_DEFAULT:
-<<<<<<< HEAD
-                try {
-                    int result = mIpm.checkUidPermission(
-                            Manifest.permission.REQUEST_INSTALL_PACKAGES, mOriginatingUid);
-                    if (result == PackageManager.PERMISSION_GRANTED) {
-                        initiateInstall();
-                        break;
-                    }
-                } catch (RemoteException exc) {
-                    Log.e(TAG, "Unable to talk to package manager");
-                }
                 mAppOpsManager.setMode(appOpCode, mOriginatingUid,
-=======
-                mAppOpsManager.setMode(AppOpsManager.OP_REQUEST_INSTALL_PACKAGES, mOriginatingUid,
->>>>>>> 76f7eda7
                         mOriginatingPackage, AppOpsManager.MODE_ERRORED);
                 // fall through
             case AppOpsManager.MODE_ERRORED:
